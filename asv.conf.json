{
  // The version of the config file format.  Do not change, unless
  // you know what you are doing.
  "version": 1,

  // The name of the project being benchmarked
  "project": "PyBaMM",

  // The project's homepage
  "project_url": "https://www.pybamm.org/",

  // The URL or local path of the source code repository for the
  // project being benchmarked
  "repo": ".",

  // The Python project's subdirectory in your repo.  If missing or
  // the empty string, the project is assumed to be located at the root
  // of the repository.
  // "repo_subdir": "",

  // Customizable commands for building, installing, and
  // uninstalling the project. See asv.conf.json documentation.
  //
  // "install_command": ["in-dir={env_dir} python -mpip install {wheel_file}"],
  // "uninstall_command": ["return-code=any python -mpip uninstall -y {project}"],
  "build_command": [
<<<<<<< HEAD
      "cp -r {conf_dir}/pybmind11 .",
      "python setup.py build",
      "PIP_NO_BUILD_ISOLATION=false python -mpip wheel --no-deps --no-index -w {build_cache_dir} {build_dir}"
=======
    "git clone --depth 1 --branch v2.6.2 https://github.com/pybind/pybind11.git",
    "python setup.py build",
    "PIP_NO_BUILD_ISOLATION=false python -mpip wheel --no-deps --no-index -w {build_cache_dir} {build_dir}"
>>>>>>> 9d4bead3
  ],

  // List of branches to benchmark. If not provided, defaults to "master"
  // (for git) or "default" (for mercurial).
  "branches": ["develop"], // for git
  // "branches": ["default"],    // for mercurial

  // The DVCS being used.  If not set, it will be automatically
  // determined from "repo" by looking at the protocol in the URL
  // (if remote), or by looking for special directories, such as
  // ".git" (if local).
  // "dvcs": "git",

  // The tool to use to create environments.  May be "conda",
  // "virtualenv" or other value depending on the plugins in use.
  // If missing or the empty string, the tool will be automatically
  // determined by looking for tools on the PATH environment
  // variable.
  "environment_type": "virtualenv",

  // timeout in seconds for installing any dependencies in environment
  // defaults to 10 min
  //"install_timeout": 600,

  // the base URL to show a commit for the project.
  // "show_commit_url": "http://github.com/owner/project/commit/",

  // The Pythons you'd like to test against.  If not provided, defaults
  // to the current version of Python used to run `asv`.
  // "pythons": ["2.7", "3.6"],

  // The list of conda channel names to be searched for benchmark
  // dependency packages in the specified order
  // "conda_channels": ["conda-forge", "defaults"],

  // The matrix of dependencies to test.  Each key is the name of a
  // package (in PyPI) and the values are version numbers.  An empty
  // list or empty string indicates to just test against the default
  // (latest) version. null indicates that the package is to not be
  // installed. If the package to be tested is only available from
  // PyPi, and the 'environment_type' is conda, then you can preface
  // the package name by 'pip+', and the package will be installed via
  // pip (with all the conda available packages installed first,
  // followed by the pip installed packages).
  //
  "matrix": {
    "numpy": [],
    "casadi": [],
    "wget": [],
    "cmake": []
  }

  // Combinations of libraries/python versions can be excluded/included
  // from the set to test. Each entry is a dictionary containing additional
  // key-value pairs to include/exclude.
  //
  // An exclude entry excludes entries where all values match. The
  // values are regexps that should match the whole string.
  //
  // An include entry adds an environment. Only the packages listed
  // are installed. The 'python' key is required. The exclude rules
  // do not apply to includes.
  //
  // In addition to package names, the following keys are available:
  //
  // - python
  //     Python version, as in the *pythons* variable above.
  // - environment_type
  //     Environment type, as above.
  // - sys_platform
  //     Platform, as in sys.platform. Possible values for the common
  //     cases: 'linux2', 'win32', 'cygwin', 'darwin'.
  //
  // "exclude": [
  //     {"python": "3.2", "sys_platform": "win32"}, // skip py3.2 on windows
  //     {"environment_type": "conda", "six": null}, // don't run without six on conda
  // ],
  //
  // "include": [
  //     // additional env for python2.7
  //     {"python": "2.7", "numpy": "1.8"},
  //     // additional env if run on windows+conda
  //     {"platform": "win32", "environment_type": "conda", "python": "2.7", "libpython": ""},
  // ],

  // The directory (relative to the current directory) that benchmarks are
  // stored in.  If not provided, defaults to "benchmarks"
  // "benchmark_dir": "benchmarks",

  // The directory (relative to the current directory) to cache the Python
  // environments in.  If not provided, defaults to "env"
  // "env_dir": "env",

  // The directory (relative to the current directory) that raw benchmark
  // results are stored in.  If not provided, defaults to "results".
  // "results_dir": "results",

  // The directory (relative to the current directory) that the html tree
  // should be written to.  If not provided, defaults to "html".
  // "html_dir": "html",

  // The number of characters to retain in the commit hashes.
  // "hash_length": 8,

  // `asv` will cache results of the recent builds in each
  // environment, making them faster to install next time.  This is
  // the number of builds to keep, per environment.
  // "build_cache_size": 2,

  // The commits after which the regression search in `asv publish`
  // should start looking for regressions. Dictionary whose keys are
  // regexps matching to benchmark names, and values corresponding to
  // the commit (exclusive) after which to start looking for
  // regressions.  The default is to start from the first commit
  // with results. If the commit is `null`, regression detection is
  // skipped for the matching benchmark.
  //
  // "regressions_first_commits": {
  //    "some_benchmark": "352cdf",  // Consider regressions only after this commit
  //    "another_benchmark": null,   // Skip regression detection altogether
  // },

  // The thresholds for relative change in results, after which `asv
  // publish` starts reporting regressions. Dictionary of the same
  // form as in ``regressions_first_commits``, with values
  // indicating the thresholds.  If multiple entries match, the
  // maximum is taken. If no entry matches, the default is 5%.
  //
  // "regressions_thresholds": {
  //    "some_benchmark": 0.01,     // Threshold of 1%
  //    "another_benchmark": 0.5,   // Threshold of 50%
  // },
}<|MERGE_RESOLUTION|>--- conflicted
+++ resolved
@@ -24,15 +24,9 @@
   // "install_command": ["in-dir={env_dir} python -mpip install {wheel_file}"],
   // "uninstall_command": ["return-code=any python -mpip uninstall -y {project}"],
   "build_command": [
-<<<<<<< HEAD
-      "cp -r {conf_dir}/pybmind11 .",
-      "python setup.py build",
-      "PIP_NO_BUILD_ISOLATION=false python -mpip wheel --no-deps --no-index -w {build_cache_dir} {build_dir}"
-=======
-    "git clone --depth 1 --branch v2.6.2 https://github.com/pybind/pybind11.git",
+    "cp -r {conf_dir}/pybmind11 .",
     "python setup.py build",
     "PIP_NO_BUILD_ISOLATION=false python -mpip wheel --no-deps --no-index -w {build_cache_dir} {build_dir}"
->>>>>>> 9d4bead3
   ],
 
   // List of branches to benchmark. If not provided, defaults to "master"
