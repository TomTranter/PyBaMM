#
# Tests for the Variable class
#
import pybamm
import numpy as np

import unittest


class TestVariable(unittest.TestCase):
    def test_variable_init(self):
        a = pybamm.Variable("a")
        self.assertEqual(a.name, "a")
        self.assertEqual(a.domain, [])
        a = pybamm.Variable("a", domain=["test"])
        self.assertEqual(a.domain[0], "test")
        self.assertRaises(TypeError, pybamm.Variable("a", domain="test"))

    def test_variable_id(self):
        a1 = pybamm.Variable("a", domain=["negative electrode"])
        a2 = pybamm.Variable("a", domain=["negative electrode"])
        self.assertEqual(a1.id, a2.id)
        a3 = pybamm.Variable("b", domain=["negative electrode"])
        a4 = pybamm.Variable("a", domain=["positive electrode"])
        self.assertNotEqual(a1.id, a3.id)
        self.assertNotEqual(a1.id, a4.id)


class TestExternalVariable(unittest.TestCase):
    def test_external_variable_scalar(self):
        a = pybamm.ExternalVariable("a", 1)
        self.assertEqual(a.size, 1)

        self.assertEqual(a.evaluate(u={"a": 3}), 3)

<<<<<<< HEAD
=======
        with self.assertRaisesRegex(KeyError, "External variable"):
            a.evaluate()
        with self.assertRaisesRegex(TypeError, "inputs u"):
            a.evaluate(u="not a dictionary")

>>>>>>> 927ce97b
    def test_external_variable_vector(self):
        a = pybamm.ExternalVariable("a", 10)
        self.assertEqual(a.size, 10)

        a_test = 2 * np.ones((10, 1))
        np.testing.assert_array_equal(a.evaluate(u={"a": a_test}), a_test)

        np.testing.assert_array_equal(a.evaluate(u={"a": 2}), a_test)

        with self.assertRaisesRegex(ValueError, "External variable"):
            a.evaluate(u={"a": np.ones((5, 1))})


if __name__ == "__main__":
    print("Add -v for more debug output")
    import sys

    if "-v" in sys.argv:
        debug = True
    pybamm.settings.debug_mode = True
    unittest.main()<|MERGE_RESOLUTION|>--- conflicted
+++ resolved
@@ -33,14 +33,11 @@
 
         self.assertEqual(a.evaluate(u={"a": 3}), 3)
 
-<<<<<<< HEAD
-=======
         with self.assertRaisesRegex(KeyError, "External variable"):
             a.evaluate()
         with self.assertRaisesRegex(TypeError, "inputs u"):
             a.evaluate(u="not a dictionary")
 
->>>>>>> 927ce97b
     def test_external_variable_vector(self):
         a = pybamm.ExternalVariable("a", 10)
         self.assertEqual(a.size, 10)
