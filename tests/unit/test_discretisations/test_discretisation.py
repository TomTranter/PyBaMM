--- conflicted
+++ resolved
@@ -792,14 +792,7 @@
             (
                 np.eye(np.size(combined_submesh.nodes)),
                 np.zeros(
-<<<<<<< HEAD
-                    (
-                        np.size(combined_submesh.nodes),
-                        np.size(combined_submesh.nodes),
-                    )
-=======
                     (np.size(combined_submesh.nodes), np.size(combined_submesh.nodes))
->>>>>>> 4e59c6b6
                 ),
             )
         )
