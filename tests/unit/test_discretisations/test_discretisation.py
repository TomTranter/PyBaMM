--- conflicted
+++ resolved
@@ -206,8 +206,6 @@
         )
         np.testing.assert_array_equal(
             model.variables["b2"].evaluate(u={"b": b_test}), b_test[10:]
-<<<<<<< HEAD
-=======
         )
 
         # check that b is added to the boundary conditions
@@ -232,7 +230,6 @@
             "b",
             domain="negative electrode",
             auxiliary_domains={"secondary": "current collector"},
->>>>>>> 927ce97b
         )
         b2 = pybamm.Variable(
             "b",
@@ -251,17 +248,6 @@
             NotImplementedError, "Cannot create 2D external variable"
         ):
             disc.process_model(model)
-
-        # check that b is added to the boundary conditions
-        model.bcs[b.id]["left"]
-        model.bcs[b.id]["right"]
-
-        # check that grad and div(grad ) produce the correct shapes
-        self.assertEqual(model.variables["b"].shape_for_testing, (15, 1))
-        self.assertEqual(model.variables["grad b"].shape_for_testing, (16, 1))
-        self.assertEqual(model.variables["div grad b"].shape_for_testing, (15, 1))
-        self.assertEqual(model.variables["b1"].shape_for_testing, (10, 1))
-        self.assertEqual(model.variables["b2"].shape_for_testing, (5, 1))
 
     def test_discretise_slicing(self):
         # create discretisation
