--- conflicted
+++ resolved
@@ -33,36 +33,6 @@
         np.testing.assert_array_almost_equal(original, using_known_evals)
         np.testing.assert_array_almost_equal(original, simp_and_known)
 
-<<<<<<< HEAD
-    def test_solution(self):
-        model = pybamm.lead_acid.NewmanTiedemann()
-        # Make grid very coarse for quick test (note that r domain doesn't matter)
-        var = pybamm.standard_spatial_vars
-        var_pts = {var.x_n: 3, var.x_s: 3, var.x_p: 3, var.r_n: 1, var.r_p: 1}
-        modeltest = tests.StandardModelTest(model, var_pts=var_pts)
-        modeltest.test_all()
-        t_sol, y_sol = modeltest.solver.t, modeltest.solver.y
-
-        # Post-process variables
-        conc = pybamm.ProcessedVariable(
-            model.variables["Electrolyte concentration"],
-            t_sol,
-            y_sol,
-            mesh=modeltest.disc.mesh,
-        )
-        voltage = pybamm.ProcessedVariable(
-            model.variables["Terminal voltage"], t_sol, y_sol
-        )
-
-        # check output
-        # concentration and voltage should be monotonically decreasing for a discharge
-        np.testing.assert_array_less(conc.entries[:, 1:], conc.entries[:, :-1])
-        np.testing.assert_array_less(voltage.entries[1:], voltage.entries[:-1])
-        # Make sure the concentration is always positive (cut-off event working)
-        np.testing.assert_array_less(0, conc.entries)
-
-=======
->>>>>>> 0fc02e1a
 
 if __name__ == "__main__":
     print("Add -v for more debug output")
