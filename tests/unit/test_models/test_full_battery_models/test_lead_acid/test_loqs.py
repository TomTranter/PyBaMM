#
# Tests for the lead-acid LOQS model
#
import pybamm
import unittest


class TestLeadAcidLOQS(unittest.TestCase):
    def test_well_posed(self):
        options = {"thermal": None}
        model = pybamm.lead_acid.LOQS(options)
        model.check_well_posedness()

    def test_well_posed_with_convection(self):
        options = {"thermal": None, "convection": True}
        model = pybamm.lead_acid.LOQS(options)
        model.check_well_posedness()

    def test_default_geometry(self):
        options = {"thermal": None}
        model = pybamm.lead_acid.LOQS(options)
        self.assertIsInstance(model.default_geometry, pybamm.Geometry)
        self.assertTrue("negative particle" not in model.default_geometry)

    def test_default_spatial_methods(self):
        options = {"thermal": None}
        model = pybamm.lead_acid.LOQS(options)
        self.assertIsInstance(model.default_spatial_methods, dict)
        self.assertTrue("negative particle" not in model.default_geometry)

    def test_incompatible_options(self):
        options = {"bc_options": {"dimensionality": 1}}
        with self.assertRaises(pybamm.ModelError):
            pybamm.lead_acid.LOQS(options)


class TestLeadAcidLOQSWithSideReactions(unittest.TestCase):
<<<<<<< HEAD
    def test_well_posed_differential(self):
        options = {"capacitance": "differential", "side reactions": ["oxygen"]}
=======
    def test_well_posed(self):
        options = {"surface form": "differential", "side reactions": ["oxygen"]}
>>>>>>> d50d2551
        model = pybamm.lead_acid.LOQS(options)
        model.check_well_posedness()

    def test_well_posed_algebraic(self):
        options = {"capacitance": "algebraic", "side reactions": ["oxygen"]}
        model = pybamm.lead_acid.LOQS(options)
        model.check_well_posedness()

    @unittest.skip("varying surface area not implemented in new submodel format")
    def test_varying_surface_area(self):
        options = {
            "surface form": "differential",
            "side reactions": ["oxygen"],
            "interfacial surface area": "varying",
        }
        model = pybamm.lead_acid.LOQS(options)
        model.check_well_posedness()

    def test_incompatible_options(self):
        options = {"side reactions": ["something"]}
        with self.assertRaises(pybamm.ModelError):
            pybamm.lead_acid.LOQS(options)


class TestLeadAcidLOQSSurfaceForm(unittest.TestCase):
    def test_well_posed_differential(self):
        options = {"surface form": "differential"}
        model = pybamm.lead_acid.LOQS(options)
        model.check_well_posedness()

    def test_well_posed_algebraic(self):
        options = {"surface form": "algebraic"}
        model = pybamm.lead_acid.LOQS(options)
        model.check_well_posedness()

    def test_well_posed_1plus1D(self):
        options = {"surface form": "differential", "bc_options": {"dimensionality": 1}}
        model = pybamm.lead_acid.LOQS(options)
        model.check_well_posedness()

    @unittest.skipIf(pybamm.have_scikits_odes(), "scikits.odes not installed")
    def test_default_solver(self):
        options = {"surface form": "differential"}
        model = pybamm.lead_acid.LOQS(options)
        self.assertIsInstance(model.default_solver, pybamm.ScipySolver)
        options = {"surface form": "differential", "bc_options": {"dimensionality": 1}}
        model = pybamm.lead_acid.LOQS(options)
        self.assertIsInstance(model.default_solver, pybamm.ScipySolver)
        options = {"surface form": "algebraic"}
        model = pybamm.lead_acid.LOQS(options)
        self.assertIsInstance(model.default_solver, pybamm.ScikitsDaeSolver)

    def test_default_geometry(self):
        options = {"surface form": "differential"}
        model = pybamm.lead_acid.LOQS(options)
        self.assertNotIn("current collector", model.default_geometry)
        options["bc_options"] = {"dimensionality": 1}
        model = pybamm.lead_acid.LOQS(options)
        self.assertIn("current collector", model.default_geometry)


if __name__ == "__main__":
    print("Add -v for more debug output")
    import sys

    if "-v" in sys.argv:
        debug = True
    unittest.main()<|MERGE_RESOLUTION|>--- conflicted
+++ resolved
@@ -35,13 +35,8 @@
 
 
 class TestLeadAcidLOQSWithSideReactions(unittest.TestCase):
-<<<<<<< HEAD
     def test_well_posed_differential(self):
-        options = {"capacitance": "differential", "side reactions": ["oxygen"]}
-=======
-    def test_well_posed(self):
         options = {"surface form": "differential", "side reactions": ["oxygen"]}
->>>>>>> d50d2551
         model = pybamm.lead_acid.LOQS(options)
         model.check_well_posedness()
 
