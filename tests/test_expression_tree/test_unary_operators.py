--- conflicted
+++ resolved
@@ -4,10 +4,7 @@
 from __future__ import absolute_import, division
 from __future__ import print_function, unicode_literals
 import pybamm
-<<<<<<< HEAD
-=======
-from tests import get_discretisation_for_testing
->>>>>>> 537e7bff
+
 import unittest
 import numpy as np
 
@@ -89,61 +86,6 @@
         un5 = pybamm.UnaryOperator("test", d)
         self.assertNotEqual(un1.id, un5.id)
 
-<<<<<<< HEAD
-=======
-    def test_broadcast(self):
-        a = pybamm.Symbol("a")
-        broad_a = pybamm.Broadcast(a, ["negative electrode"])
-        self.assertEqual(broad_a.name, "broadcast")
-        self.assertEqual(broad_a.children[0].name, a.name)
-        self.assertEqual(broad_a.domain, ["negative electrode"])
-
-        b = pybamm.Symbol("b", domain=["negative electrode"])
-        with self.assertRaises(pybamm.DomainError):
-            pybamm.Broadcast(b, ["separator"])
-
-    def test_numpy_broadcast(self):
-        # create discretisation
-        disc = get_discretisation_for_testing()
-        mesh = disc.mesh
-
-        whole_cell = ["negative electrode", "separator", "positive electrode"]
-        combined_submeshes = mesh.combine_submeshes(*whole_cell)
-        # scalar
-        a = pybamm.Scalar(7)
-        npts = {dom: submesh.npts for dom, submesh in mesh.items()}
-        broad = pybamm.NumpyBroadcast(a, whole_cell, npts)
-        np.testing.assert_array_equal(
-            broad.evaluate(), 7 * np.ones_like(combined_submeshes.nodes)
-        )
-        self.assertEqual(broad.domain, whole_cell)
-
-        # vector
-        vec = pybamm.Vector(np.linspace(0, 1))
-        broad = pybamm.NumpyBroadcast(vec, whole_cell, npts)
-        np.testing.assert_array_equal(
-            broad.evaluate(),
-            np.linspace(0, 1)[:, np.newaxis] * np.ones_like(combined_submeshes.nodes),
-        )
-
-        self.assertEqual(broad.domain, whole_cell)
-
-        # state vector
-        state_vec = pybamm.StateVector(slice(1, 2))
-        broad = pybamm.NumpyBroadcast(state_vec, whole_cell, npts)
-        y = np.vstack([np.linspace(0, 1), np.linspace(0, 2)])
-        np.testing.assert_array_equal(
-            broad.evaluate(y=y), (y[1:2].T * np.ones_like(combined_submeshes.nodes)).T
-        )
-
-        # state vector - bad input
-        state_vec = pybamm.StateVector(slice(1, 5))
-        broad = pybamm.NumpyBroadcast(state_vec, whole_cell, npts)
-        y = np.vstack([np.linspace(0, 1), np.linspace(0, 2)]).T
-        with self.assertRaises(AssertionError):
-            broad.evaluate(y=y)
-
->>>>>>> 537e7bff
 
 if __name__ == "__main__":
     print("Add -v for more debug output")
