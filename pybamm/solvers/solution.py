--- conflicted
+++ resolved
@@ -8,7 +8,6 @@
 import pickle
 import pybamm
 import pandas as pd
-from collections import defaultdict
 from scipy.io import savemat
 
 
@@ -53,8 +52,7 @@
         model=None,
         inputs=None,
     ):
-<<<<<<< HEAD
-        self._t = t
+        self.t = t
         if isinstance(y, casadi.DM):
             y = y.full()
 
@@ -73,7 +71,7 @@
             or model.len_rhs_and_alg == y.shape[0]
             or model.len_rhs_and_alg == 0  # for the dummy solver
         ):
-            self._y = y
+            self.y = y
             self.sensitivity = {}
         else:
             n_states = model.len_rhs_and_alg
@@ -85,7 +83,7 @@
             len_rhs_and_sens = (n_p + 1) * model.len_rhs
             # self._y gets the part of the solution vector that correspond to the
             # actual ODE/DAE solution
-            self._y = np.vstack(
+            self.y = np.vstack(
                 [
                     y[: model.len_rhs, :],
                     y[len_rhs_and_sens : len_rhs_and_sens + model.len_alg, :],
@@ -133,10 +131,6 @@
 
         model = model or pybamm.BaseModel()
         self.set_model(model)
-=======
-        self.t = t
-        self.y = y
->>>>>>> 0d6184b6
         self._t_event = t_event
         self._y_event = y_event
         self._termination = termination
@@ -205,19 +199,17 @@
 
     def set_inputs(self, inputs):
         "Updates the input values"
-<<<<<<< HEAD
-        self._inputs = {}
-        for name, inp in inputs.items():
-            # Convert number to vector of the right shape
-            if isinstance(inp, numbers.Number):
-                inp = inp * np.ones((1, len(self.t)))
-            # Otherwise, tile a vector
-            elif inp.ndim == 1:
-                inp = np.tile(inp, (len(self.t), 1)).T
-            elif inp.shape[1] != len(self.t):
-                inp = np.tile(inp, len(self.t))
-            self._inputs[name] = inp
-=======
+        # self._inputs = {}
+        # for name, inp in inputs.items():
+        #     # Convert number to vector of the right shape
+        #     if isinstance(inp, numbers.Number):
+        #         inp = inp * np.ones((1, len(self.t)))
+        #     # Otherwise, tile a vector
+        #     elif inp.ndim == 1:
+        #         inp = np.tile(inp, (len(self.t), 1)).T
+        #     elif inp.shape[1] != len(self.t):
+        #         inp = np.tile(inp, len(self.t))
+        #     self._inputs[name] = inp
         # If there are symbolic inputs, just store them as given
         if any(isinstance(v, casadi.MX) for v in inputs.values()):
             self.has_symbolic_inputs = True
@@ -247,7 +239,6 @@
         self._all_inputs_as_MX = casadi.vertcat(
             *[p for p in self._all_inputs_as_MX_dict.values()]
         )
->>>>>>> 0d6184b6
 
     @property
     def t_event(self):
@@ -291,14 +282,6 @@
         # Process
         for key in variables:
             pybamm.logger.debug("Post-processing {}".format(key))
-<<<<<<< HEAD
-            var = pybamm.ProcessedVariable(
-                self.model.variables[key], self, self._known_evals
-            )
-            # Update known_evals in order to process any other variables faster
-            for t in var.known_evals:
-                self._known_evals[t].update(var.known_evals[t])
-=======
             # If there are symbolic inputs then we need to make a
             # ProcessedSymbolicVariable
             if self.has_symbolic_inputs is True:
@@ -325,7 +308,6 @@
                     self.model._variables_casadi[key] = var_casadi
 
                 var = pybamm.ProcessedVariable(var_pybamm, var_casadi, self)
->>>>>>> 0d6184b6
 
             # Save variable and data
             self._variables[key] = var
