#
# Base solver class
#
import casadi
import pybamm
import numpy as np
from scipy import optimize
from scipy.sparse import issparse


class BaseSolver(object):
    """Solve a discretised model.

    Parameters
    ----------
    method : str, optional
        The method to use for integration, specific to each solver
    rtol : float, optional
        The relative tolerance for the solver (default is 1e-6).
    atol : float, optional
        The absolute tolerance for the solver (default is 1e-6).
    root_method : str, optional
        The method to use to find initial conditions (default is "lm")
    root_tol : float, optional
        The tolerance for the initial-condition solver (default is 1e-6).
    max_steps: int, optional
        The maximum number of steps the solver will take before terminating
        (default is 1000).
    """

    def __init__(
        self,
        method=None,
        rtol=1e-6,
        atol=1e-6,
        root_method="lm",
        root_tol=1e-6,
        max_steps=1000,
    ):
        self._method = method
        self._rtol = rtol
        self._atol = atol
        self.root_method = root_method
        self.root_tol = root_tol
        self.max_steps = max_steps

        self.name = "Base solver"

        self.y_pad = None
        self.y_ext = None

    @property
    def method(self):
        return self._method

    @method.setter
    def method(self, value):
        self._method = value

    @property
    def rtol(self):
        return self._rtol

    @rtol.setter
    def rtol(self, value):
        self._rtol = value

    @property
    def atol(self):
        return self._atol

    @atol.setter
    def atol(self, value):
        self._atol = value

<<<<<<< HEAD
    @property
    def root_method(self):
        return self._root_method

    @root_method.setter
    def root_method(self, method):
        self._root_method = method

    @property
    def root_tol(self):
        return self._root_tol

    @root_tol.setter
    def root_tol(self, tol):
        self._root_tol = tol

    @property
    def max_steps(self):
        return self._max_steps

    @max_steps.setter
    def max_steps(self, max_steps):
        self._max_steps = max_steps

    def set_up(self, model, inputs=None):
        """Unpack model, perform checks, simplify and calculate jacobian.

        Parameters
        ----------
        model : :class:`pybamm.BaseModel`
            The model whose solution to calculate. Must have attributes rhs and
            initial_conditions
        inputs : dict, optional
            Any input parameters to pass to the model when solving

        """
        inputs = inputs or {}

        # create simplified rhs, algebraic and event expressions
        concatenated_rhs = model.concatenated_rhs
        concatenated_algebraic = model.concatenated_algebraic
        events = model.events
        y0 = model.concatenated_initial_conditions
        y0 = add_external(y0, self.y_pad, self.y_ext)

        if model.convert_to_format != "casadi":
            if model.use_simplify:
                # set up simplification object, for re-use of dict
                simp = pybamm.Simplification()
                pybamm.logger.info("Simplifying RHS")
                concatenated_rhs = simp.simplify(concatenated_rhs)
                pybamm.logger.info("Simplifying algebraic")
                concatenated_algebraic = simp.simplify(concatenated_algebraic)
                pybamm.logger.info("Simplifying events")
                events = {name: simp.simplify(event) for name, event in events.items()}

            if model.use_jacobian:
                # Create Jacobian from concatenated rhs and algebraic
                y = pybamm.StateVector(
                    slice(0, np.size(model.concatenated_initial_conditions))
                )
                # set up Jacobian object, for re-use of dict
                jacobian = pybamm.Jacobian()
                pybamm.logger.info("Calculating jacobian")
                jac_rhs = jacobian.jac(concatenated_rhs, y)
                jac_algebraic = jacobian.jac(concatenated_algebraic, y)
                jac = pybamm.SparseStack(jac_rhs, jac_algebraic)
                model.jacobian = jac
                model.jacobian_rhs = jac_rhs
                model.jacobian_algebraic = jac_algebraic

                if model.use_simplify:
                    pybamm.logger.info("Simplifying jacobian")
                    jac_algebraic = simp.simplify(jac_algebraic)
                    jac = simp.simplify(jac)

                if model.convert_to_format == "python":
                    pybamm.logger.info("Converting jacobian to python")
                    jac_algebraic = pybamm.EvaluatorPython(jac_algebraic)
                    jac = pybamm.EvaluatorPython(jac)

            if model.convert_to_format == "python":
                pybamm.logger.info("Converting RHS to python")
                concatenated_rhs = pybamm.EvaluatorPython(concatenated_rhs)
                pybamm.logger.info("Converting algebraic to python")
                concatenated_algebraic = pybamm.EvaluatorPython(concatenated_algebraic)
                pybamm.logger.info("Converting events to python")
                events = {
                    name: pybamm.EvaluatorPython(event) for name, event in events.items()
                }
            
            concatenated_rhs_fn = concatenated_rhs.evaluate
            concatenated_algebraic_fn = concatenated_algebraic.evaluate

        elif model.convert_to_format == "casadi":
            # Convert model attributes to casadi
            t_casadi = casadi.MX.sym("t")

            y_diff = casadi.MX.sym(
                "y_diff", len(concatenated_rhs.evaluate(0, y0, inputs))
            )
            y_alg = casadi.MX.sym(
                "y_alg", len(concatenated_algebraic.evaluate(0, y0, inputs))
            )
            y_casadi = casadi.vertcat(y_diff, y_alg)
            if self.y_pad is not None:
                y_ext = casadi.MX.sym("y_ext", len(self.y_pad))
                y_casadi_w_ext = casadi.vertcat(y_casadi, y_ext)
            else:
                y_casadi_w_ext = y_casadi
            u_casadi = {name: casadi.MX.sym(name) for name in inputs.keys()}

            pybamm.logger.info("Converting RHS to CasADi")
            concatenated_rhs = model.concatenated_rhs.to_casadi(
                t_casadi, y_casadi_w_ext, u_casadi
            )
            pybamm.logger.info("Converting algebraic to CasADi")
            concatenated_algebraic = model.concatenated_algebraic.to_casadi(
                t_casadi, y_casadi_w_ext, u_casadi
            )
            all_states = casadi.vertcat(concatenated_rhs, concatenated_algebraic)
            pybamm.logger.info("Converting events to CasADi")
            events_fn = {
                name: event.to_casadi(t_casadi, y_casadi_w_ext, u_casadi)
                for name, event in model.events.items()
            }

            # Create functions to evaluate rhs and algebraic
            u_casadi_stacked = casadi.vertcat(*[u for u in u_casadi.values()])
            concatenated_rhs_fn = casadi.Function(
                "rhs", [t_casadi, y_casadi_w_ext, u_casadi_stacked], [concatenated_rhs]
            )
            concatenated_algebraic_fn = casadi.Function(
                "algebraic",
                [t_casadi, y_casadi_w_ext, u_casadi_stacked],
                [concatenated_algebraic],
            )
            all_states_fn = casadi.Function(
                "all", [t_casadi, y_casadi_w_ext, u_casadi_stacked], [all_states]
            )

            if model.use_jacobian:

                pybamm.logger.info("Calculating jacobian")
                casadi_jac = casadi.jacobian(all_states, y_casadi)
                casadi_jac_fn = casadi.Function(
                    "jacobian", [t_casadi, y_casadi_w_ext, u_casadi_stacked], [casadi_jac]
                )
                casadi_jac_alg = casadi.jacobian(concatenated_algebraic, y_casadi)
                casadi_jac_alg_fn = casadi.Function(
                    "jacobian",
                    [t_casadi, y_casadi_w_ext, u_casadi_stacked],
                    [casadi_jac_alg],
                )

        if model.use_jacobian:
            jacobian = Jacobian(casadi_jac_fn, form="casadi")
            jacobian_alg = Jacobian(casadi_jac_alg_fn, form="casadi")
            jacobian_alg.set_pad_ext(self.y_pad, self.y_ext)
            jacobian_alg.set_inputs(inputs)

        else:
            jacobian = None
            jacobian_alg = None

        # Calculate consistent initial conditions for the algebraic equations
        rhs = Rhs(concatenated_rhs.evaluate)
        algebraic = Algebraic(concatenated_algebraic.evaluate)

        rhs.set_pad_ext(self.y_pad, self.y_ext)
        rhs.set_inputs(inputs)
        algebraic.set_pad_ext(self.y_pad, self.y_ext)
        algebraic.set_inputs(inputs)

        if len(model.algebraic) > 0:
            y0 = self.calculate_consistent_initial_conditions(
                rhs,
                algebraic,
                model.concatenated_initial_conditions[:, 0],
                jacobian_alg,
            )
        else:
            # can use DAE solver to solve ODE model
            y0 = model.concatenated_initial_conditions[:, 0]

        # Create event-dependent function to evaluate events
        def get_event_class(event):
            return EvalEvent(event.evaluate)

        # Add the solver attributes
        self.y0 = y0
        self.rhs = rhs
        self.algebraic = algebraic
        self.residuals = Residuals(
            model, concatenated_rhs.evaluate, concatenated_algebraic.evaluate
        )
        self.events = events
        self.event_funs = [get_event_class(event) for event in events.values()]
        self.jacobian = jacobian

        # Save CasADi functions for the CasADi solver
        # Note: when we pass to casadi the ode part of the problem must be in explicit
        # form so we pre-multiply by the inverse of the mass matrix
        if model.convert_to_format == "casadi" and isinstance(self, pybamm.CasadiSolver):
            mass_matrix_inv = casadi.MX(model.mass_matrix_inv.entries)
            explicit_rhs = mass_matrix_inv @ concatenated_rhs
            self.casadi_rhs = casadi.Function(
                "rhs", [t_casadi, y_casadi_w_ext, u_casadi_stacked], [explicit_rhs]
            )
            self.casadi_algebraic = concatenated_algebraic_fn

        pybamm.logger.info("Finish solver set-up")

    def set_up_casadi(self, model, inputs=None):
        """Convert model to casadi format and use their inbuilt functionalities.

        Parameters
        ----------
        model : :class:`pybamm.BaseModel`
            The model whose solution to calculate. Must have attributes rhs and
            initial_conditions
        inputs : dict, optional
            Any input parameters to pass to the model when solving

        """
        inputs = inputs or {}

        # Convert model attributes to casadi
        t_casadi = casadi.MX.sym("t")
        y0 = model.concatenated_initial_conditions
        y0 = add_external(y0, self.y_pad, self.y_ext)

        y_diff = casadi.MX.sym(
            "y_diff", len(model.concatenated_rhs.evaluate(0, y0, inputs))
        )
        y_alg = casadi.MX.sym(
            "y_alg", len(model.concatenated_algebraic.evaluate(0, y0, inputs))
        )
        y_casadi = casadi.vertcat(y_diff, y_alg)
        if self.y_pad is not None:
            y_ext = casadi.MX.sym("y_ext", len(self.y_pad))
            y_casadi_w_ext = casadi.vertcat(y_casadi, y_ext)
        else:
            y_casadi_w_ext = y_casadi
        u_casadi = {name: casadi.MX.sym(name) for name in inputs.keys()}

        pybamm.logger.info("Converting RHS to CasADi")
        concatenated_rhs = model.concatenated_rhs.to_casadi(
            t_casadi, y_casadi_w_ext, u_casadi
        )
        pybamm.logger.info("Converting algebraic to CasADi")
        concatenated_algebraic = model.concatenated_algebraic.to_casadi(
            t_casadi, y_casadi_w_ext, u_casadi
        )
        all_states = casadi.vertcat(concatenated_rhs, concatenated_algebraic)
        pybamm.logger.info("Converting events to CasADi")
        casadi_events = {
            name: event.to_casadi(t_casadi, y_casadi_w_ext, u_casadi)
            for name, event in model.events.items()
        }

        # Create functions to evaluate rhs and algebraic
        u_casadi_stacked = casadi.vertcat(*[u for u in u_casadi.values()])
        concatenated_rhs_fn = casadi.Function(
            "rhs", [t_casadi, y_casadi_w_ext, u_casadi_stacked], [concatenated_rhs]
        )
        concatenated_algebraic_fn = casadi.Function(
            "algebraic",
            [t_casadi, y_casadi_w_ext, u_casadi_stacked],
            [concatenated_algebraic],
        )
        all_states_fn = casadi.Function(
            "all", [t_casadi, y_casadi_w_ext, u_casadi_stacked], [all_states]
        )

        if model.use_jacobian:

            pybamm.logger.info("Calculating jacobian")
            casadi_jac = casadi.jacobian(all_states, y_casadi)
            casadi_jac_fn = casadi.Function(
                "jacobian", [t_casadi, y_casadi_w_ext, u_casadi_stacked], [casadi_jac]
            )
            casadi_jac_alg = casadi.jacobian(concatenated_algebraic, y_casadi)
            casadi_jac_alg_fn = casadi.Function(
                "jacobian",
                [t_casadi, y_casadi_w_ext, u_casadi_stacked],
                [casadi_jac_alg],
            )

            jacobian = Jacobian(casadi_jac_fn, form="casadi")
            jacobian_alg = Jacobian(casadi_jac_alg_fn, form="casadi")
            jacobian_alg.set_pad_ext(self.y_pad, self.y_ext)
            jacobian_alg.set_inputs(inputs)

        else:
            jacobian = None
            jacobian_alg = None

        rhs = Rhs(concatenated_rhs_fn, form="casadi")
        algebraic = Algebraic(concatenated_algebraic_fn, form="casadi")

        rhs.set_pad_ext(self.y_pad, self.y_ext)
        rhs.set_inputs(inputs)
        algebraic.set_pad_ext(self.y_pad, self.y_ext)
        algebraic.set_inputs(inputs)

        if len(model.algebraic) > 0:

            y0 = self.calculate_consistent_initial_conditions(
                rhs,
                algebraic,
                model.concatenated_initial_conditions[:, 0],
                jacobian_alg,
            )
        else:
            # can use DAE solver to solve ODE model
            y0 = model.concatenated_initial_conditions[:, 0]

        # Create event-dependent function to evaluate events
        def get_event_class(event):
            casadi_event_fn = casadi.Function(
                "event", [t_casadi, y_casadi_w_ext, u_casadi_stacked], [event]
            )
            return EvalEvent(casadi_event_fn, form="casadi")

        # Add the solver attributes
        # Note: these are the (possibly) converted to python version rhs, algebraic
        # etc. The expression tree versions of these are attributes of the model
        self.y0 = y0
        self.rhs = rhs
        self.algebraic = algebraic
        self.residuals = Residuals(model, all_states_fn, form="casadi")
        self.events = model.events
        self.event_funs = [get_event_class(event) for event in casadi_events.values()]
        self.jacobian = jacobian

        # Save CasADi functions for the CasADi solver
        # Note: when we pass to casadi the ode part of the problem must be in explicit
        # form so we pre-multiply by the inverse of the mass matrix
        if isinstance(self, pybamm.CasadiSolver):
            mass_matrix_inv = casadi.MX(model.mass_matrix_inv.entries)
            explicit_rhs = mass_matrix_inv @ concatenated_rhs
            self.casadi_rhs = casadi.Function(
                "rhs", [t_casadi, y_casadi_w_ext, u_casadi_stacked], [explicit_rhs]
            )
            self.casadi_algebraic = concatenated_algebraic_fn

        pybamm.logger.info("Finish solver set-up")

    def set_inputs_and_external(self, inputs):
        """
        Set values that are controlled externally, such as external variables and input
        parameters

        Parameters
        ----------
        inputs : dict
            Any input parameters to pass to the model when solving

        """
        self.rhs.set_pad_ext(self.y_pad, self.y_ext)
        self.rhs.set_inputs(inputs)
        self.algebraic.set_pad_ext(self.y_pad, self.y_ext)
        self.algebraic.set_inputs(inputs)
        self.residuals.set_pad_ext(self.y_pad, self.y_ext)
        self.residuals.set_inputs(inputs)
        for evnt in self.event_funs:
            evnt.set_pad_ext(self.y_pad, self.y_ext)
            evnt.set_inputs(inputs)
        if self.jacobian:
            self.jacobian.set_pad_ext(self.y_pad, self.y_ext)
            self.jacobian.set_inputs(inputs)

    def calculate_consistent_initial_conditions(
        self, rhs, algebraic, y0_guess, jac=None
    ):
        """
        Calculate consistent initial conditions for the algebraic equations through
        root-finding

        Parameters
        ----------
        rhs : method
            Function that takes in t and y and returns the value of the differential
            equations
        algebraic : method
            Function that takes in t and y and returns the value of the algebraic
            equations
        y0_guess : array-like
            Array of the user's guess for the initial conditions, used to initialise
            the root finding algorithm
        jac : method
            Function that takes in t and y and returns the value of the jacobian for the
            algebraic equations

        Returns
        -------
        y0_consistent : array-like, same shape as y0_guess
            Initial conditions that are consistent with the algebraic equations (roots
            of the algebraic equations)
        """
        pybamm.logger.info("Start calculating consistent initial conditions")

        # Split y0_guess into differential and algebraic
        len_rhs = rhs(0, y0_guess).shape[0]
        y0_diff, y0_alg_guess = np.split(y0_guess, [len_rhs])

        def root_fun(y0_alg):
            "Evaluates algebraic using y0_diff (fixed) and y0_alg (changed by algo)"
            y0 = np.concatenate([y0_diff, y0_alg])
            out = algebraic(0, y0)
            pybamm.logger.debug(
                "Evaluating algebraic equations at t=0, L2-norm is {}".format(
                    np.linalg.norm(out)
                )
            )
            return out

        if jac:
            if issparse(jac(0, y0_guess)):

                def jac_fn(y0_alg):
                    """
                    Evaluates jacobian using y0_diff (fixed) and y0_alg (varying)
                    """
                    y0 = np.concatenate([y0_diff, y0_alg])
                    return jac(0, y0)[:, len_rhs:].toarray()

            else:

                def jac_fn(y0_alg):
                    """
                    Evaluates jacobian using y0_diff (fixed) and y0_alg (varying)
                    """
                    y0 = np.concatenate([y0_diff, y0_alg])
                    return jac(0, y0)[:, len_rhs:]

        else:
            jac_fn = None
        # Find the values of y0_alg that are roots of the algebraic equations
        sol = optimize.root(
            root_fun,
            y0_alg_guess,
            jac=jac_fn,
            method=self.root_method,
            tol=self.root_tol,
        )
        # Return full set of consistent initial conditions (y0_diff unchanged)
        y0_consistent = np.concatenate([y0_diff, sol.x])

        if sol.success and np.all(sol.fun < self.root_tol * len(sol.x)):
            pybamm.logger.info("Finish calculating consistent initial conditions")
            return y0_consistent
        elif not sol.success:
            raise pybamm.SolverError(
                "Could not find consistent initial conditions: {}".format(sol.message)
            )
        else:
            raise pybamm.SolverError(
                """
                Could not find consistent initial conditions: solver terminated
                successfully, but maximum solution error ({}) above tolerance ({})
                """.format(
                    np.max(sol.fun), self.root_tol * len(sol.x)
                )
            )

    def solve(self, model, t_eval, inputs=None):
=======
    def solve(self, model, t_eval, external_variables=None, inputs=None):
>>>>>>> c8918856
        """
        Execute the solver setup and calculate the solution of the model at
        specified times.

        Parameters
        ----------
        model : :class:`pybamm.BaseModel`
            The model whose solution to calculate. Must have attributes rhs and
            initial_conditions
        t_eval : numeric type
            The times at which to compute the solution
        external_variables : dict
            A dictionary of external variables and their corresponding
            values at the current time
        inputs : dict, optional
            Any input parameters to pass to the model when solving

        Raises
        ------
        :class:`pybamm.ModelError`
            If an empty model is passed (`model.rhs = {}` and `model.algebraic={}`)

        """
        pybamm.logger.info("Start solving {} with {}".format(model.name, self.name))

        # Make sure model isn't empty
        if len(model.rhs) == 0 and len(model.algebraic) == 0:
            raise pybamm.ModelError("Cannot solve empty model")

        # Set up
        timer = pybamm.Timer()
        start_time = timer.time()
        inputs = inputs or {}
        self.y_pad = np.zeros((model.y_length - model.external_start, 1))
        self.set_external_variables(model, external_variables)
        if model.convert_to_format == "casadi" or isinstance(self, pybamm.CasadiSolver):
            self.set_up_casadi(model, inputs)
        else:
            self.set_up(model, inputs)
        set_up_time = timer.time() - start_time

        # Solve
        solution, solve_time, termination = self.compute_solution(
            model, t_eval, inputs=inputs
        )

        # Assign times
        solution.solve_time = solve_time
        solution.set_up_time = set_up_time

        pybamm.logger.info("Finish solving {} ({})".format(model.name, termination))
        pybamm.logger.info(
            "Set-up time: {}, Solve time: {}, Total time: {}".format(
                timer.format(solution.set_up_time),
                timer.format(solution.solve_time),
                timer.format(solution.total_time),
            )
        )
        return solution

    def step(self, model, dt, npts=2, log=True, external_variables=None, inputs=None):
        """
        Step the solution of the model forward by a given time increment. The
        first time this method is called it executes the necessary setup by
        calling `self.set_up(model)`.

        Parameters
        ----------
        model : :class:`pybamm.BaseModel`
            The model whose solution to calculate. Must have attributes rhs and
            initial_conditions
        dt : numeric type
            The timestep over which to step the solution
        npts : int, optional
            The number of points at which the solution will be returned during
            the step dt. default is 2 (returns the solution at t0 and t0 + dt).
        external_variables : dict
            A dictionary of external variables and their corresponding
            values at the current time
        inputs : dict, optional
            Any input parameters to pass to the model when solving


        Raises
        ------
        :class:`pybamm.ModelError`
            If an empty model is passed (`model.rhs = {}` and `model.algebraic={}`)

        """
        # Make sure model isn't empty
        if len(model.rhs) == 0 and len(model.algebraic) == 0:
            raise pybamm.ModelError("Cannot step empty model")

        # Set timer
        timer = pybamm.Timer()
        inputs = inputs or {}

        if not hasattr(self, "y0"):
            # create a y_pad vector of the correct size:
            self.y_pad = np.zeros((model.y_length - model.external_start, 1))

        self.set_external_variables(model, external_variables)

        # Run set up on first step
        if not hasattr(self, "y0"):
            pybamm.logger.info(
                "Start stepping {} with {}".format(model.name, self.name)
            )

            if model.convert_to_format == "casadi" or isinstance(
                self, pybamm.CasadiSolver
            ):
                self.set_up_casadi(model, inputs)
            else:
                pybamm.logger.debug(
                    "Start stepping {} with {}".format(model.name, self.name)
                )
                self.set_up(model, inputs)
            self.t = 0.0
            set_up_time = timer.time()

        else:
            set_up_time = 0

        # Step
        t_eval = np.linspace(self.t, self.t + dt, npts)
        solution, solve_time, termination = self.compute_solution(model, t_eval, inputs)

        # Set self.t and self.y0 to their values at the final step
        self.t = solution.t[-1]
        self.y0 = solution.y[:, -1]

        # add the external points onto the solution
        full_y = np.zeros((model.y_length, solution.y.shape[1]))
        for i in np.arange(solution.y.shape[1]):
            sol_y = solution.y[:, i]
            sol_y = sol_y[:, np.newaxis]
            full_y[:, i] = add_external(sol_y, self.y_pad, self.y_ext)[:, 0]
        solution.y = full_y

        # Assign times
        solution.solve_time = solve_time
        solution.set_up_time = set_up_time

        pybamm.logger.debug("Finish stepping {} ({})".format(model.name, termination))
        if set_up_time:
            pybamm.logger.debug(
                "Set-up time: {}, Step time: {}, Total time: {}".format(
                    timer.format(solution.set_up_time),
                    timer.format(solution.solve_time),
                    timer.format(solution.total_time),
                )
            )
        else:
            pybamm.logger.debug(
                "Step time: {}".format(timer.format(solution.solve_time))
            )
        return solution

    def set_external_variables(self, model, external_variables):
        if external_variables is None:
            external_variables = {}

        # load external variables into a state vector
        self.y_ext = np.zeros((model.y_length, 1))
        for var_name, var_vals in external_variables.items():
            var = model.variables[var_name]
            if isinstance(var, pybamm.Concatenation):
                start = var.children[0].y_slices[0].start
                stop = var.children[-1].y_slices[-1].stop
                y_slice = slice(start, stop)

            elif isinstance(var, pybamm.StateVector):
                start = var.y_slices[0].start
                stop = var.y_slices[-1].stop
                y_slice = slice(start, stop)
            else:
                raise pybamm.InputError(
                    """The variable you have inputted is not a StateVector or Concatenation
            of StateVectors. Please check the submodel you have made "external" and
            ensure that the variable you
            are passing in is the variable that is solved for in that submodel"""
                )
            self.y_ext[y_slice] = var_vals

    def compute_solution(self, model, t_eval, inputs=None):
        """Calculate the solution of the model at specified times. Note: this
        does *not* execute the solver setup.

        Parameters
        ----------
        model : :class:`pybamm.BaseModel`
            The model whose solution to calculate. Must have attributes rhs and
            initial_conditions
        t_eval : numeric type
            The times at which to compute the solution
        inputs : dict, optional
            Any input parameters to pass to the model when solving

        """
        raise NotImplementedError

    def get_termination_reason(self, solution, events):
        """
        Identify the cause for termination. In particular, if the solver terminated
        due to an event, (try to) pinpoint which event was responsible.
        Note that the current approach (evaluating all the events and then finding which
        one is smallest at the final timestep) is pretty crude, but is the easiest one
        that works for all the different solvers.

        Parameters
        ----------
        solution : :class:`pybamm.Solution`
            The solution object
        events : dict
            Dictionary of events
        """
        if solution.termination == "final time":
            return "the solver successfully reached the end of the integration interval"
        elif solution.termination == "event":
            # Get final event value
            final_event_values = {}
            for name, event in events.items():
                y_event = add_external(solution.y_event, self.y_pad, self.y_ext)
                final_event_values[name] = abs(
                    event.evaluate(solution.t_event, y_event)
                )
            termination_event = min(final_event_values, key=final_event_values.get)
            # Add the event to the solution object
            solution.termination = "event: {}".format(termination_event)
            return "the termination event '{}' occurred".format(termination_event)


def add_external(y, y_pad, y_ext):
    """
    Pad the state vector and then add the external variables so that
    it is of the correct shape for evaluate
    """
    if y_pad is not None and y_ext is not None:
        y = np.concatenate([y, y_pad]) + y_ext
    return y


class SolverCallable:
    "A class that will be called by the solver when integrating"

    def __init__(self, function, form="python"):
        self.function = function
        self.form = form

        self.y_pad = None
        self.y_ext = None
        self.inputs = {}
        self.inputs_casadi = casadi.DM()

    def set_pad_ext(self, y_pad, y_ext):
        self.y_pad = y_pad
        self.y_ext = y_ext

    def set_inputs(self, inputs):
        self.inputs = inputs
        self.inputs_casadi = casadi.vertcat(*[x for x in inputs.values()])

    def __call__(self, t, y):
        y = y[:, np.newaxis]
        y = add_external(y, self.y_pad, self.y_ext)
        return self.function(t, y)

    def function(self, t, y):
        if self.form == "python":
            return self.function(t, y, self.inputs, known_evals={})[0][:, 0]
        elif self.form == "casadi":
            return self.function(t, y, self.inputs_casadi).full()[:, 0]


class Residuals(SolverCallable):
    "Returns information about residuals at time t and state y"

    def __init__(self, model, concatenated_rhs_fn, concatenated_algebraic_fn):
        self.model = model
        self.concatenated_rhs_fn = concatenated_rhs_fn
        self.concatenated_algebraic_fn = concatenated_algebraic_fn
        self.mass_matrix = model.mass_matrix.entries

    def __call__(self, t, y, ydot):
        pybamm.logger.debug(
            "Evaluating residuals for {} at t={}".format(self.model.name, t)
        )
        y = y[:, np.newaxis]
        y = add_external(y, self.y_pad, self.y_ext)
        rhs_eval, known_evals = self.concatenated_rhs_fn(
            t, y, self.inputs, known_evals={}
        )
        # reuse known_evals
        alg_eval = self.concatenated_algebraic_fn(
            t, y, self.inputs, known_evals=known_evals
        )[0]
        # turn into 1D arrays
        rhs_eval = rhs_eval[:, 0]
        alg_eval = alg_eval[:, 0]
        return np.concatenate([rhs_eval, alg_eval]) - self.mass_matrix @ ydot


class ResidualsCasadi(Residuals):
    "Returns information about residuals at time t and state y, with CasADi"

    def __init__(self, model, all_states_fn):
        self.model = model
        self.all_states_fn = all_states_fn
        self.mass_matrix = model.mass_matrix.entries

    def __call__(self, t, y, ydot):
        pybamm.logger.debug(
            "Evaluating residuals for {} at t={}".format(self.model.name, t)
        )
        y = y[:, np.newaxis]
        y = add_external(y, self.y_pad, self.y_ext)
        states_eval = self.all_states_fn(t, y, self.inputs_casadi).full()[:, 0]
        return states_eval - self.mass_matrix @ ydot


class EvalEvent(SolverCallable):
    "Returns information about events at time t and state y"

    def function(self, t, y):
        if self.form == "python":
            return self.event_fn(t, y, self.inputs)
        elif self.form == "casadi":
            return self.event_fn(t, y, self.inputs_casadi)


class Jacobian(SolverCallable):
    "Returns information about the jacobian at time t and state y"

    def function(self, t, y):
        if self.form == "python":
            return self.function(t, y, self.inputs, known_evals={})[0]
        elif self.form == "casadi":
            return self.function(t, y, self.inputs_casadi)
<|MERGE_RESOLUTION|>--- conflicted
+++ resolved
@@ -73,7 +73,6 @@
     def atol(self, value):
         self._atol = value
 
-<<<<<<< HEAD
     @property
     def root_method(self):
         return self._root_method
@@ -111,72 +110,25 @@
 
         """
         inputs = inputs or {}
-
-        # create simplified rhs, algebraic and event expressions
-        concatenated_rhs = model.concatenated_rhs
-        concatenated_algebraic = model.concatenated_algebraic
-        events = model.events
         y0 = model.concatenated_initial_conditions
         y0 = add_external(y0, self.y_pad, self.y_ext)
 
         if model.convert_to_format != "casadi":
-            if model.use_simplify:
-                # set up simplification object, for re-use of dict
-                simp = pybamm.Simplification()
-                pybamm.logger.info("Simplifying RHS")
-                concatenated_rhs = simp.simplify(concatenated_rhs)
-                pybamm.logger.info("Simplifying algebraic")
-                concatenated_algebraic = simp.simplify(concatenated_algebraic)
-                pybamm.logger.info("Simplifying events")
-                events = {name: simp.simplify(event) for name, event in events.items()}
-
-            if model.use_jacobian:
-                # Create Jacobian from concatenated rhs and algebraic
-                y = pybamm.StateVector(
-                    slice(0, np.size(model.concatenated_initial_conditions))
-                )
-                # set up Jacobian object, for re-use of dict
-                jacobian = pybamm.Jacobian()
-                pybamm.logger.info("Calculating jacobian")
-                jac_rhs = jacobian.jac(concatenated_rhs, y)
-                jac_algebraic = jacobian.jac(concatenated_algebraic, y)
-                jac = pybamm.SparseStack(jac_rhs, jac_algebraic)
-                model.jacobian = jac
-                model.jacobian_rhs = jac_rhs
-                model.jacobian_algebraic = jac_algebraic
-
-                if model.use_simplify:
-                    pybamm.logger.info("Simplifying jacobian")
-                    jac_algebraic = simp.simplify(jac_algebraic)
-                    jac = simp.simplify(jac)
-
-                if model.convert_to_format == "python":
-                    pybamm.logger.info("Converting jacobian to python")
-                    jac_algebraic = pybamm.EvaluatorPython(jac_algebraic)
-                    jac = pybamm.EvaluatorPython(jac)
-
-            if model.convert_to_format == "python":
-                pybamm.logger.info("Converting RHS to python")
-                concatenated_rhs = pybamm.EvaluatorPython(concatenated_rhs)
-                pybamm.logger.info("Converting algebraic to python")
-                concatenated_algebraic = pybamm.EvaluatorPython(concatenated_algebraic)
-                pybamm.logger.info("Converting events to python")
-                events = {
-                    name: pybamm.EvaluatorPython(event) for name, event in events.items()
-                }
-            
-            concatenated_rhs_fn = concatenated_rhs.evaluate
-            concatenated_algebraic_fn = concatenated_algebraic.evaluate
-
-        elif model.convert_to_format == "casadi":
+            simp = pybamm.Simplification()
+            # Create Jacobian from concatenated rhs and algebraic
+            y = pybamm.StateVector(
+                slice(0, np.size(model.concatenated_initial_conditions))
+            )
+            # set up Jacobian object, for re-use of dict
+            jacobian = pybamm.Jacobian()
+        else:
             # Convert model attributes to casadi
             t_casadi = casadi.MX.sym("t")
-
             y_diff = casadi.MX.sym(
-                "y_diff", len(concatenated_rhs.evaluate(0, y0, inputs))
+                "y_diff", len(model.concatenated_rhs.evaluate(0, y0, inputs))
             )
             y_alg = casadi.MX.sym(
-                "y_alg", len(concatenated_algebraic.evaluate(0, y0, inputs))
+                "y_alg", len(model.concatenated_algebraic.evaluate(0, y0, inputs))
             )
             y_casadi = casadi.vertcat(y_diff, y_alg)
             if self.y_pad is not None:
@@ -185,75 +137,64 @@
             else:
                 y_casadi_w_ext = y_casadi
             u_casadi = {name: casadi.MX.sym(name) for name in inputs.keys()}
-
-            pybamm.logger.info("Converting RHS to CasADi")
-            concatenated_rhs = model.concatenated_rhs.to_casadi(
-                t_casadi, y_casadi_w_ext, u_casadi
-            )
-            pybamm.logger.info("Converting algebraic to CasADi")
-            concatenated_algebraic = model.concatenated_algebraic.to_casadi(
-                t_casadi, y_casadi_w_ext, u_casadi
-            )
-            all_states = casadi.vertcat(concatenated_rhs, concatenated_algebraic)
-            pybamm.logger.info("Converting events to CasADi")
-            events_fn = {
-                name: event.to_casadi(t_casadi, y_casadi_w_ext, u_casadi)
-                for name, event in model.events.items()
-            }
-
-            # Create functions to evaluate rhs and algebraic
             u_casadi_stacked = casadi.vertcat(*[u for u in u_casadi.values()])
-            concatenated_rhs_fn = casadi.Function(
-                "rhs", [t_casadi, y_casadi_w_ext, u_casadi_stacked], [concatenated_rhs]
-            )
-            concatenated_algebraic_fn = casadi.Function(
-                "algebraic",
-                [t_casadi, y_casadi_w_ext, u_casadi_stacked],
-                [concatenated_algebraic],
-            )
-            all_states_fn = casadi.Function(
-                "all", [t_casadi, y_casadi_w_ext, u_casadi_stacked], [all_states]
-            )
-
-            if model.use_jacobian:
-
-                pybamm.logger.info("Calculating jacobian")
-                casadi_jac = casadi.jacobian(all_states, y_casadi)
-                casadi_jac_fn = casadi.Function(
-                    "jacobian", [t_casadi, y_casadi_w_ext, u_casadi_stacked], [casadi_jac]
-                )
-                casadi_jac_alg = casadi.jacobian(concatenated_algebraic, y_casadi)
-                casadi_jac_alg_fn = casadi.Function(
-                    "jacobian",
-                    [t_casadi, y_casadi_w_ext, u_casadi_stacked],
-                    [casadi_jac_alg],
-                )
-
-        if model.use_jacobian:
-            jacobian = Jacobian(casadi_jac_fn, form="casadi")
-            jacobian_alg = Jacobian(casadi_jac_alg_fn, form="casadi")
-            jacobian_alg.set_pad_ext(self.y_pad, self.y_ext)
-            jacobian_alg.set_inputs(inputs)
-
-        else:
-            jacobian = None
-            jacobian_alg = None
+
+        def process(func, name):
+            if model.convert_to_format != "casadi":
+                # Process with pybamm functions
+                if model.use_simplify:
+                    pybamm.logger.info(f"Simplifying {name}")
+                    func = simp.simplify(func)
+                if model.use_jacobian:
+                    pybamm.logger.info(f"Calculating jacobian for {name}")
+                    jac = jacobian.jac(func, y)
+                else:
+                    jac = None
+                if model.use_simplify:
+                    pybamm.logger.info(f"Simplifying jacobian for {name}")
+                    jac = simp.simplify(jac)
+                if model.convert_to_format == "python":
+                    pybamm.logger.info(f"Converting {name} to python")
+                    func = pybamm.EvaluatorPython(func)
+                    pybamm.logger.info(f"Converting jacobian for {name} to python")
+                    jac = pybamm.EvaluatorPython(jac)
+                func_eval = func.evaluate
+                jac_eval = jac.evaluate
+            else:
+                # Process with CasADi
+                pybamm.logger.info(f"Converting {name} to CasADi")
+                func = func.to_casadi(t_casadi, y_casadi_w_ext, u_casadi)
+                pybamm.logger.info(f"Converting jacobian for {name}")
+                jac = casadi.jacobian(func, y)
+                func_eval = casadi.Function(
+                    name, [t_casadi, y_casadi_w_ext, u_casadi_stacked], [func]
+                )
+                jac_eval = casadi.Function(
+                    name, [t_casadi, y_casadi_w_ext, u_casadi_stacked], [jac]
+                )
+            func_call = SolverCallable(func_eval, name, model)
+            func_call.set_pad_ext(self.y_pad, self.y_ext)
+            func_call.set_inputs(inputs)
+            return func_call, jac_eval
+
+        # Process rhs, algebraic and event expressions
+        rhs, jac_rhs = process(model.concatenated_rhs, "RHS")
+        algebraic, jac_algebraic = process(model.concatenated_algebraic, "algebraic")
+        jacobian = pybamm.SparseStack(jac_rhs, jac_algebraic)
+        event_funs = {
+            name: process(event, name)[0] for name, event in model.events.items()
+        }
+
+        jac_algebraic.set_pad_ext(self.y_pad, self.y_ext)
+        jac_algebraic.set_inputs(inputs)
 
         # Calculate consistent initial conditions for the algebraic equations
-        rhs = Rhs(concatenated_rhs.evaluate)
-        algebraic = Algebraic(concatenated_algebraic.evaluate)
-
-        rhs.set_pad_ext(self.y_pad, self.y_ext)
-        rhs.set_inputs(inputs)
-        algebraic.set_pad_ext(self.y_pad, self.y_ext)
-        algebraic.set_inputs(inputs)
-
         if len(model.algebraic) > 0:
             y0 = self.calculate_consistent_initial_conditions(
                 rhs,
                 algebraic,
                 model.concatenated_initial_conditions[:, 0],
-                jacobian_alg,
+                jac_algebraic,
             )
         else:
             # can use DAE solver to solve ODE model
@@ -267,159 +208,23 @@
         self.y0 = y0
         self.rhs = rhs
         self.algebraic = algebraic
-        self.residuals = Residuals(
-            model, concatenated_rhs.evaluate, concatenated_algebraic.evaluate
-        )
-        self.events = events
-        self.event_funs = [get_event_class(event) for event in events.values()]
+        self.residuals = Residuals(model, rhs, algebraic)
+        self.events = model.events
+        self.event_funs = event_funs
         self.jacobian = jacobian
 
         # Save CasADi functions for the CasADi solver
         # Note: when we pass to casadi the ode part of the problem must be in explicit
         # form so we pre-multiply by the inverse of the mass matrix
-        if model.convert_to_format == "casadi" and isinstance(self, pybamm.CasadiSolver):
+        if model.convert_to_format == "casadi" and isinstance(
+            self, pybamm.CasadiSolver
+        ):
             mass_matrix_inv = casadi.MX(model.mass_matrix_inv.entries)
-            explicit_rhs = mass_matrix_inv @ concatenated_rhs
+            explicit_rhs = mass_matrix_inv @ rhs
             self.casadi_rhs = casadi.Function(
                 "rhs", [t_casadi, y_casadi_w_ext, u_casadi_stacked], [explicit_rhs]
             )
-            self.casadi_algebraic = concatenated_algebraic_fn
-
-        pybamm.logger.info("Finish solver set-up")
-
-    def set_up_casadi(self, model, inputs=None):
-        """Convert model to casadi format and use their inbuilt functionalities.
-
-        Parameters
-        ----------
-        model : :class:`pybamm.BaseModel`
-            The model whose solution to calculate. Must have attributes rhs and
-            initial_conditions
-        inputs : dict, optional
-            Any input parameters to pass to the model when solving
-
-        """
-        inputs = inputs or {}
-
-        # Convert model attributes to casadi
-        t_casadi = casadi.MX.sym("t")
-        y0 = model.concatenated_initial_conditions
-        y0 = add_external(y0, self.y_pad, self.y_ext)
-
-        y_diff = casadi.MX.sym(
-            "y_diff", len(model.concatenated_rhs.evaluate(0, y0, inputs))
-        )
-        y_alg = casadi.MX.sym(
-            "y_alg", len(model.concatenated_algebraic.evaluate(0, y0, inputs))
-        )
-        y_casadi = casadi.vertcat(y_diff, y_alg)
-        if self.y_pad is not None:
-            y_ext = casadi.MX.sym("y_ext", len(self.y_pad))
-            y_casadi_w_ext = casadi.vertcat(y_casadi, y_ext)
-        else:
-            y_casadi_w_ext = y_casadi
-        u_casadi = {name: casadi.MX.sym(name) for name in inputs.keys()}
-
-        pybamm.logger.info("Converting RHS to CasADi")
-        concatenated_rhs = model.concatenated_rhs.to_casadi(
-            t_casadi, y_casadi_w_ext, u_casadi
-        )
-        pybamm.logger.info("Converting algebraic to CasADi")
-        concatenated_algebraic = model.concatenated_algebraic.to_casadi(
-            t_casadi, y_casadi_w_ext, u_casadi
-        )
-        all_states = casadi.vertcat(concatenated_rhs, concatenated_algebraic)
-        pybamm.logger.info("Converting events to CasADi")
-        casadi_events = {
-            name: event.to_casadi(t_casadi, y_casadi_w_ext, u_casadi)
-            for name, event in model.events.items()
-        }
-
-        # Create functions to evaluate rhs and algebraic
-        u_casadi_stacked = casadi.vertcat(*[u for u in u_casadi.values()])
-        concatenated_rhs_fn = casadi.Function(
-            "rhs", [t_casadi, y_casadi_w_ext, u_casadi_stacked], [concatenated_rhs]
-        )
-        concatenated_algebraic_fn = casadi.Function(
-            "algebraic",
-            [t_casadi, y_casadi_w_ext, u_casadi_stacked],
-            [concatenated_algebraic],
-        )
-        all_states_fn = casadi.Function(
-            "all", [t_casadi, y_casadi_w_ext, u_casadi_stacked], [all_states]
-        )
-
-        if model.use_jacobian:
-
-            pybamm.logger.info("Calculating jacobian")
-            casadi_jac = casadi.jacobian(all_states, y_casadi)
-            casadi_jac_fn = casadi.Function(
-                "jacobian", [t_casadi, y_casadi_w_ext, u_casadi_stacked], [casadi_jac]
-            )
-            casadi_jac_alg = casadi.jacobian(concatenated_algebraic, y_casadi)
-            casadi_jac_alg_fn = casadi.Function(
-                "jacobian",
-                [t_casadi, y_casadi_w_ext, u_casadi_stacked],
-                [casadi_jac_alg],
-            )
-
-            jacobian = Jacobian(casadi_jac_fn, form="casadi")
-            jacobian_alg = Jacobian(casadi_jac_alg_fn, form="casadi")
-            jacobian_alg.set_pad_ext(self.y_pad, self.y_ext)
-            jacobian_alg.set_inputs(inputs)
-
-        else:
-            jacobian = None
-            jacobian_alg = None
-
-        rhs = Rhs(concatenated_rhs_fn, form="casadi")
-        algebraic = Algebraic(concatenated_algebraic_fn, form="casadi")
-
-        rhs.set_pad_ext(self.y_pad, self.y_ext)
-        rhs.set_inputs(inputs)
-        algebraic.set_pad_ext(self.y_pad, self.y_ext)
-        algebraic.set_inputs(inputs)
-
-        if len(model.algebraic) > 0:
-
-            y0 = self.calculate_consistent_initial_conditions(
-                rhs,
-                algebraic,
-                model.concatenated_initial_conditions[:, 0],
-                jacobian_alg,
-            )
-        else:
-            # can use DAE solver to solve ODE model
-            y0 = model.concatenated_initial_conditions[:, 0]
-
-        # Create event-dependent function to evaluate events
-        def get_event_class(event):
-            casadi_event_fn = casadi.Function(
-                "event", [t_casadi, y_casadi_w_ext, u_casadi_stacked], [event]
-            )
-            return EvalEvent(casadi_event_fn, form="casadi")
-
-        # Add the solver attributes
-        # Note: these are the (possibly) converted to python version rhs, algebraic
-        # etc. The expression tree versions of these are attributes of the model
-        self.y0 = y0
-        self.rhs = rhs
-        self.algebraic = algebraic
-        self.residuals = Residuals(model, all_states_fn, form="casadi")
-        self.events = model.events
-        self.event_funs = [get_event_class(event) for event in casadi_events.values()]
-        self.jacobian = jacobian
-
-        # Save CasADi functions for the CasADi solver
-        # Note: when we pass to casadi the ode part of the problem must be in explicit
-        # form so we pre-multiply by the inverse of the mass matrix
-        if isinstance(self, pybamm.CasadiSolver):
-            mass_matrix_inv = casadi.MX(model.mass_matrix_inv.entries)
-            explicit_rhs = mass_matrix_inv @ concatenated_rhs
-            self.casadi_rhs = casadi.Function(
-                "rhs", [t_casadi, y_casadi_w_ext, u_casadi_stacked], [explicit_rhs]
-            )
-            self.casadi_algebraic = concatenated_algebraic_fn
+            self.casadi_algebraic = algebraic
 
         pybamm.logger.info("Finish solver set-up")
 
@@ -541,10 +346,7 @@
                 )
             )
 
-    def solve(self, model, t_eval, inputs=None):
-=======
     def solve(self, model, t_eval, external_variables=None, inputs=None):
->>>>>>> c8918856
         """
         Execute the solver setup and calculate the solution of the model at
         specified times.
@@ -791,22 +593,27 @@
 class SolverCallable:
     "A class that will be called by the solver when integrating"
 
-    def __init__(self, function, form="python"):
+    def __init__(self, function, name, model):
         self.function = function
-        self.form = form
+        if isinstance(function, casadi.Function):
+            self.form = "casadi"
+            self.inputs_casadi = casadi.DM()
+        else:
+            self.form = "python"
+            self.inputs = {}
+        self.name = name
+        self.model = model
 
         self.y_pad = None
         self.y_ext = None
-        self.inputs = {}
-        self.inputs_casadi = casadi.DM()
-
-    def set_pad_ext(self, y_pad, y_ext):
+
+    def set_pad_ext_inputs(self, y_pad, y_ext, inputs):
         self.y_pad = y_pad
         self.y_ext = y_ext
-
-    def set_inputs(self, inputs):
-        self.inputs = inputs
-        self.inputs_casadi = casadi.vertcat(*[x for x in inputs.values()])
+        if self.form == "python":
+            self.inputs = inputs
+        elif self.form == "casadi":
+            self.inputs = casadi.vertcat(*[x for x in inputs.values()])
 
     def __call__(self, t, y):
         y = y[:, np.newaxis]
@@ -814,11 +621,18 @@
         return self.function(t, y)
 
     def function(self, t, y):
-        if self.form == "python":
-            return self.function(t, y, self.inputs, known_evals={})[0][:, 0]
-        elif self.form == "casadi":
-            return self.function(t, y, self.inputs_casadi).full()[:, 0]
-
+        if self.name in ["RHS", "algebraic"]:
+            if self.form == "casadi":
+                return self.function(t, y, self.inputs).full()[:, 0]
+            else:
+                return self.function(t, y, self.inputs, known_evals={})[0][:, 0]
+        elif self.name == "jacobian":
+            if self.form == "casadi":
+                return self.function(t, y, self.inputs)
+            else:
+                return self.function(t, y, self.inputs, known_evals={})[0]
+        else:
+            return self.function(t, y, self.inputs)
 
 class Residuals(SolverCallable):
     "Returns information about residuals at time t and state y"
@@ -863,24 +677,4 @@
         y = y[:, np.newaxis]
         y = add_external(y, self.y_pad, self.y_ext)
         states_eval = self.all_states_fn(t, y, self.inputs_casadi).full()[:, 0]
-        return states_eval - self.mass_matrix @ ydot
-
-
-class EvalEvent(SolverCallable):
-    "Returns information about events at time t and state y"
-
-    def function(self, t, y):
-        if self.form == "python":
-            return self.event_fn(t, y, self.inputs)
-        elif self.form == "casadi":
-            return self.event_fn(t, y, self.inputs_casadi)
-
-
-class Jacobian(SolverCallable):
-    "Returns information about the jacobian at time t and state y"
-
-    def function(self, t, y):
-        if self.form == "python":
-            return self.function(t, y, self.inputs, known_evals={})[0]
-        elif self.form == "casadi":
-            return self.function(t, y, self.inputs_casadi)
+        return states_eval - self.mass_matrix @ ydot