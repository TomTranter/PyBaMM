#
# Base solver class
#
import copy
import itertools
from scipy.sparse import block_diag
import multiprocessing as mp
import numbers
import sys
import warnings

import casadi
import numpy as np

import pybamm
from pybamm.expression_tree.binary_operators import _Heaviside


class BaseSolver(object):
    """Solve a discretised model.

    Parameters
    ----------
    method : str, optional
        The method to use for integration, specific to each solver
    rtol : float, optional
        The relative tolerance for the solver (default is 1e-6).
    atol : float, optional
        The absolute tolerance for the solver (default is 1e-6).
    root_method : str or pybamm algebraic solver class, optional
        The method to use to find initial conditions (for DAE solvers).
        If a solver class, must be an algebraic solver class.
        If "casadi",
        the solver uses casadi's Newton rootfinding algorithm to find initial
        conditions. Otherwise, the solver uses 'scipy.optimize.root' with method
        specified by 'root_method' (e.g. "lm", "hybr", ...)
    root_tol : float, optional
        The tolerance for the initial-condition solver (default is 1e-6).
    extrap_tol : float, optional
        The tolerance to assert whether extrapolation occurs or not. Default is 0.
    """

    def __init__(
        self,
        method=None,
        rtol=1e-6,
        atol=1e-6,
        root_method=None,
        root_tol=1e-6,
        extrap_tol=0,
    ):
        self.method = method
        self.rtol = rtol
        self.atol = atol
        self.root_tol = root_tol
        self.root_method = root_method
        self.extrap_tol = extrap_tol
        self.models_set_up = {}

        # Defaults, can be overwritten by specific solver
        self.name = "Base solver"
        self.ode_solver = False
        self.algebraic_solver = False

    @property
    def root_method(self):
        return self._root_method

    @root_method.setter
    def root_method(self, method):
        if method == "casadi":
            method = pybamm.CasadiAlgebraicSolver(self.root_tol)
        elif isinstance(method, str):
            method = pybamm.AlgebraicSolver(method, self.root_tol)
        elif not (
            method is None
            or (
                isinstance(method, pybamm.BaseSolver)
                and method.algebraic_solver is True
            )
        ):
            raise pybamm.SolverError("Root method must be an algebraic solver")
        self._root_method = method

    def copy(self):
        """Returns a copy of the solver"""
        new_solver = copy.copy(self)
        # clear models_set_up
        new_solver.models_set_up = {}
        return new_solver

    def set_up(self, model, inputs=None, t_eval=None, ics_only=False):
        """Unpack model, perform checks, and calculate jacobian.

        Parameters
        ----------
        model : :class:`pybamm.BaseModel`
            The model whose solution to calculate. Must have attributes rhs and
            initial_conditions
        inputs : dict, optional
            Any input parameters to pass to the model when solving
        t_eval : numeric type, optional
            The times (in seconds) at which to compute the solution
        """
        inputs = inputs or {}

        if ics_only:
            pybamm.logger.info("Start solver set-up, initial_conditions only")
        else:
            pybamm.logger.info("Start solver set-up")

        self._check_and_prepare_model_inplace(model, inputs, ics_only)

        # set default calculate sensitivities on model
        if not hasattr(model, "calculate_sensitivities"):
            model.calculate_sensitivities = []

        # see if we need to form the explicit sensitivity equations
        calculate_sensitivities_explicit = False
        if model.calculate_sensitivities and not isinstance(self, pybamm.IDAKLUSolver):
            calculate_sensitivities_explicit = True

        self._set_up_model_sensitivities_inplace(
            model, inputs, calculate_sensitivities_explicit
        )

        vars_for_processing = self._get_vars_for_processing(
            model, inputs, calculate_sensitivities_explicit
        )

        # Process initial conditions
        initial_conditions = process(
            model.concatenated_initial_conditions,
            "initial_conditions",
            vars_for_processing,
            use_jacobian=False,
        )[0]
        model.initial_conditions_eval = initial_conditions

        # evaluate initial condition
        y0_total_size = (
            model.len_rhs + model.len_rhs_sens + model.len_alg + model.len_alg_sens
        )
        y_zero = np.zeros((y0_total_size, 1))
        if model.convert_to_format == "casadi":
            # stack inputs
            inputs_casadi = casadi.vertcat(*[x for x in inputs.values()])
            model.y0 = initial_conditions(0, y_zero, inputs_casadi)
        else:
            model.y0 = initial_conditions(0, y_zero, inputs)

        if ics_only:
            pybamm.logger.info("Finish solver set-up")
            return

        # Process rhs, algebraic, residual and event expressions
        # and wrap in callables
        rhs, jac_rhs, jacp_rhs, jac_rhs_action = process(
            model.concatenated_rhs, "RHS", vars_for_processing
        )

        algebraic, jac_algebraic, jacp_algebraic, jac_algebraic_action = process(
            model.concatenated_algebraic, "algebraic", vars_for_processing
        )

        # combine rhs and algebraic functions
        if len(model.rhs) == 0:
            rhs_algebraic = model.concatenated_algebraic
        elif len(model.algebraic) == 0:
            rhs_algebraic = model.concatenated_rhs
        else:
            rhs_algebraic = pybamm.NumpyConcatenation(
                model.concatenated_rhs, model.concatenated_algebraic
            )

        (
            rhs_algebraic,
            jac_rhs_algebraic,
            jacp_rhs_algebraic,
            jac_rhs_algebraic_action,
        ) = process(rhs_algebraic, "rhs_algebraic", vars_for_processing)

        (
            casadi_switch_events,
            terminate_events,
            interpolant_extrapolation_events,
            discontinuity_events,
        ) = self._set_up_events(model, t_eval, inputs, vars_for_processing)

        # Add the solver attributes
        model.rhs_eval = rhs
        model.algebraic_eval = algebraic
        model.rhs_algebraic_eval = rhs_algebraic

        model.terminate_events_eval = terminate_events
        model.discontinuity_events_eval = discontinuity_events
        model.interpolant_extrapolation_events_eval = interpolant_extrapolation_events

        model.jac_rhs_eval = jac_rhs
        model.jac_rhs_action_eval = jac_rhs_action
        model.jacp_rhs_eval = jacp_rhs

        model.jac_algebraic_eval = jac_algebraic
        model.jac_algebraic_action_eval = jac_algebraic_action
        model.jacp_algebraic_eval = jacp_algebraic

        model.jac_rhs_algebraic_eval = jac_rhs_algebraic
        model.jac_rhs_algebraic_action_eval = jac_rhs_algebraic_action
        model.jacp_rhs_algebraic_eval = jacp_rhs_algebraic

        # Save CasADi functions for the CasADi solver
        # Save CasADi functions for solvers that use CasADi
        # Note: when we pass to casadi the ode part of the problem must be in
        if isinstance(self.root_method, pybamm.CasadiAlgebraicSolver) or isinstance(
            self, (pybamm.CasadiSolver, pybamm.CasadiAlgebraicSolver)
        ):
            # can use DAE solver to solve model with algebraic equations only
            if len(model.rhs) > 0:
                t_casadi = vars_for_processing["t_casadi"]
                y_and_S = vars_for_processing["y_and_S"]
                p_casadi_stacked = vars_for_processing["p_casadi_stacked"]
                mass_matrix_inv = casadi.MX(model.mass_matrix_inv.entries)
                explicit_rhs = mass_matrix_inv @ rhs(
                    t_casadi, y_and_S, p_casadi_stacked
                )
                model.casadi_rhs = casadi.Function(
                    "rhs", [t_casadi, y_and_S, p_casadi_stacked], [explicit_rhs]
                )
            model.casadi_switch_events = casadi_switch_events
            model.casadi_algebraic = algebraic
            model.casadi_sensitivities = jacp_rhs_algebraic
            model.casadi_sensitivities_rhs = jacp_rhs
            model.casadi_sensitivities_algebraic = jacp_algebraic

        pybamm.logger.info("Finish solver set-up")

    def _check_and_prepare_model_inplace(self, model, inputs, ics_only):
        """
        Performs checks on the model and prepares it for solving.
        """
        # Check model.algebraic for ode solvers
        if self.ode_solver is True and len(model.algebraic) > 0:
            raise pybamm.SolverError(
                "Cannot use ODE solver '{}' to solve DAE model".format(self.name)
            )
        # Check model.rhs for algebraic solvers
        if self.algebraic_solver is True and len(model.rhs) > 0:
            raise pybamm.SolverError(
                """Cannot use algebraic solver to solve model with time derivatives"""
            )
        # casadi solver won't allow solving algebraic model so we have to raise an
        # error here
        if isinstance(self, pybamm.CasadiSolver) and len(model.rhs) == 0:
            raise pybamm.SolverError(
                "Cannot use CasadiSolver to solve algebraic model, "
                "use CasadiAlgebraicSolver instead"
            )
        # Discretise model if it isn't already discretised
        # This only works with purely 0D models, as otherwise the mesh and spatial
        # method should be specified by the user
        if model.is_discretised is False:
            try:
                disc = pybamm.Discretisation()
                disc.process_model(model)
            except pybamm.DiscretisationError as e:
                raise pybamm.DiscretisationError(
                    "Cannot automatically discretise model, "
                    "model should be discretised before solving ({})".format(e)
                )

        if (
            isinstance(self, (pybamm.CasadiSolver, pybamm.CasadiAlgebraicSolver))
        ) and model.convert_to_format != "casadi":
            pybamm.logger.warning(
                "Converting {} to CasADi for solving with CasADi solver".format(
                    model.name
                )
            )
            model.convert_to_format = "casadi"
        if (
            isinstance(self.root_method, pybamm.CasadiAlgebraicSolver)
            and model.convert_to_format != "casadi"
        ):
            pybamm.logger.warning(
                "Converting {} to CasADi for calculating ICs with CasADi".format(
                    model.name
                )
            )
            model.convert_to_format = "casadi"

    def _get_vars_for_processing(self, model, inputs, calculate_sensitivities_explicit):
        vars_for_processing = {
            "model": model,
            "calculate_sensitivities_explicit": calculate_sensitivities_explicit,
        }

        if model.convert_to_format != "casadi":
            # Create Jacobian from concatenated rhs and algebraic
            y = pybamm.StateVector(slice(0, model.len_rhs_and_alg))
            # set up Jacobian object, for re-use of dict
            jacobian = pybamm.Jacobian()
            vars_for_processing.update({"y": y, "jacobian": jacobian})
            return vars_for_processing

        else:
            # Convert model attributes to casadi
            t_casadi = casadi.MX.sym("t")
            # Create the symbolic state vectors
            y_diff = casadi.MX.sym("y_diff", model.len_rhs)
            y_alg = casadi.MX.sym("y_alg", model.len_alg)
            y_casadi = casadi.vertcat(y_diff, y_alg)
            p_casadi = {}
            for name, value in inputs.items():
                if isinstance(value, numbers.Number):
                    p_casadi[name] = casadi.MX.sym(name)
                else:
                    p_casadi[name] = casadi.MX.sym(name, value.shape[0])
            p_casadi_stacked = casadi.vertcat(*[p for p in p_casadi.values()])
            vars_for_processing.update(
                {
                    "t_casadi": t_casadi,
                    "y_diff": y_diff,
                    "y_alg": y_alg,
                    "y_casadi": y_casadi,
                    "p_casadi": p_casadi,
                    "p_casadi_stacked": p_casadi_stacked,
                }
            )
            # sensitivity vectors
            if calculate_sensitivities_explicit:
                pS_casadi_stacked = casadi.vertcat(
                    *[p_casadi[name] for name in model.calculate_sensitivities]
                )
                S_x = casadi.MX.sym("S_x", model.len_rhs_sens)
                S_z = casadi.MX.sym("S_z", model.len_alg_sens)
                vars_for_processing.update(
                    {"S_x": S_x, "S_z": S_z, "pS_casadi_stacked": pS_casadi_stacked}
                )
                y_and_S = casadi.vertcat(y_diff, S_x, y_alg, S_z)
            else:
                y_and_S = y_casadi
            vars_for_processing.update({"y_and_S": y_and_S})

            return vars_for_processing

    def _set_up_model_sensitivities_inplace(
        self, model, inputs, calculate_sensitivities_explicit
    ):
        """
        Set up model attributes related to sensitivities.
        """
        # if we are calculating sensitivities explicitly then the number of
        # equations will change
        if calculate_sensitivities_explicit:
            num_parameters = 0
            for name in model.calculate_sensitivities:
                # if not a number, assume its a vector
                if isinstance(inputs[name], numbers.Number):
                    num_parameters += 1
                else:
                    num_parameters += len(inputs[name])
            model.len_rhs_sens = model.len_rhs * num_parameters
            model.len_alg_sens = model.len_alg * num_parameters
        else:
            model.len_rhs_sens = 0
            model.len_alg_sens = 0

        # if we will change the equations to include the explicit sensitivity
        # equations, then we also need to update the mass matrix and bounds.
        # First, we reset the mass matrix and bounds back to their original form
        # if they have been extended
        if model.bounds[0].shape[0] > model.len_rhs_and_alg:
            model.bounds = (
                model.bounds[0][: model.len_rhs_and_alg],
                model.bounds[1][: model.len_rhs_and_alg],
            )
        if (
            model.mass_matrix is not None
            and model.mass_matrix.shape[0] > model.len_rhs_and_alg
        ):
            if model.mass_matrix_inv is not None:
                model.mass_matrix_inv = pybamm.Matrix(
                    model.mass_matrix_inv.entries[: model.len_rhs, : model.len_rhs]
                )
            model.mass_matrix = pybamm.Matrix(
                model.mass_matrix.entries[
                    : model.len_rhs_and_alg, : model.len_rhs_and_alg
                ]
            )

        # now we can extend them by the number of sensitivity parameters
        # if needed
        if calculate_sensitivities_explicit:
            if model.len_rhs != 0:
                n_inputs = model.len_rhs_sens // model.len_rhs
            elif model.len_alg != 0:
                n_inputs = model.len_alg_sens // model.len_alg
            if model.bounds[0].shape[0] == model.len_rhs_and_alg:
                model.bounds = (
                    np.repeat(model.bounds[0], n_inputs + 1),
                    np.repeat(model.bounds[1], n_inputs + 1),
                )
            if (
                model.mass_matrix is not None
                and model.mass_matrix.shape[0] == model.len_rhs_and_alg
            ):

                if model.mass_matrix_inv is not None:
                    model.mass_matrix_inv = pybamm.Matrix(
                        block_diag(
                            [model.mass_matrix_inv.entries] * (n_inputs + 1),
                            format="csr",
                        )
                    )
                model.mass_matrix = pybamm.Matrix(
                    block_diag(
                        [model.mass_matrix.entries] * (n_inputs + 1), format="csr"
                    )
                )

    def _set_up_events(self, model, t_eval, inputs, vars_for_processing):
        # Check for heaviside and modulo functions in rhs and algebraic and add
        # discontinuity events if these exist.
        # Note: only checks for the case of t < X, t <= X, X < t, or X <= t,
        # but also accounts for the fact that t might be dimensional
        # Only do this for DAE models as ODE models can deal with discontinuities
        # fine
        if len(model.algebraic) > 0:
            for symbol in itertools.chain(
                model.concatenated_rhs.pre_order(),
                model.concatenated_algebraic.pre_order(),
            ):
                if isinstance(symbol, _Heaviside):
                    found_t = False
                    # Dimensionless
                    if symbol.right == pybamm.t:
                        expr = symbol.left
                        found_t = True
                    elif symbol.left == pybamm.t:
                        expr = symbol.right
                        found_t = True
<<<<<<< HEAD
=======
                    # Dimensional
                    elif symbol.right == (model.timescale_eval * pybamm.t):
                        expr = symbol.left / symbol.right.left
                        found_t = True
                    elif symbol.left == (model.timescale_eval * pybamm.t):
                        expr = symbol.right / symbol.left.left
                        found_t = True
>>>>>>> 6974c1c7

                    # Update the events if the heaviside function depended on t
                    if found_t:
                        model.events.append(
                            pybamm.Event(
                                str(symbol),
                                expr,
                                pybamm.EventType.DISCONTINUITY,
                            )
                        )
                elif isinstance(symbol, pybamm.Modulo):
                    found_t = False
                    # Dimensionless
                    if symbol.left == pybamm.t:
                        expr = symbol.right
                        found_t = True

                    # Update the events if the modulo function depended on t
                    if found_t:
                        if t_eval is None:
                            N_events = 200
                        else:
                            N_events = t_eval[-1] // expr.value

                        for i in np.arange(N_events):
                            model.events.append(
                                pybamm.Event(
                                    str(symbol),
                                    expr * pybamm.Scalar(i + 1),
                                    pybamm.EventType.DISCONTINUITY,
                                )
                            )

        casadi_switch_events = []
        terminate_events = []
        interpolant_extrapolation_events = []
        discontinuity_events = []
        for n, event in enumerate(model.events):
            if event.event_type == pybamm.EventType.DISCONTINUITY:
                # discontinuity events are evaluated before the solver is called,
                # so don't need to process them
                discontinuity_events.append(event)
            elif event.event_type == pybamm.EventType.SWITCH:
                if (
                    isinstance(self, pybamm.CasadiSolver)
                    and self.mode == "fast with events"
                    and model.algebraic != {}
                ):
                    # Save some events to casadi_switch_events for the 'fast with
                    # events' mode of the casadi solver
                    # We only need to do this if the model is a DAE model
                    # see #1082
                    k = 20
                    init_sign = float(
                        np.sign(event.evaluate(0, model.y0.full(), inputs=inputs))
                    )
                    # We create a sigmoid for each event which will multiply the
                    # rhs. Doing * 2 - 1 ensures that when the event is crossed,
                    # the sigmoid is zero. Hence the rhs is zero and the solution
                    # stays constant for the rest of the simulation period
                    # We can then cut off the part after the event was crossed
                    event_sigmoid = (
                        pybamm.sigmoid(0, init_sign * event.expression, k) * 2 - 1
                    )
                    event_casadi = process(
                        event_sigmoid,
                        f"event_{n}",
                        vars_for_processing,
                        use_jacobian=False,
                    )[0]
                    # use the actual casadi object as this will go into the rhs
                    casadi_switch_events.append(event_casadi)
            else:
                # use the function call
                event_call = process(
                    event.expression,
                    f"event_{n}",
                    vars_for_processing,
                    use_jacobian=False,
                )[0]
                if event.event_type == pybamm.EventType.TERMINATION:
                    terminate_events.append(event_call)
                elif event.event_type == pybamm.EventType.INTERPOLANT_EXTRAPOLATION:
                    interpolant_extrapolation_events.append(event_call)

        return (
            casadi_switch_events,
            terminate_events,
            interpolant_extrapolation_events,
            discontinuity_events,
        )

    def _set_initial_conditions(self, model, inputs_dict, update_rhs):
        """
        Set initial conditions for the model. This is skipped if the solver is an
        algebraic solver (since this would make the algebraic solver redundant), and if
        the model doesn't have any algebraic equations (since there are no initial
        conditions to be calculated in this case).

        Parameters
        ----------
        model : :class:`pybamm.BaseModel`
            The model for which to calculate initial conditions.
        inputs_dict : dict
            Any input parameters to pass to the model when solving
        update_rhs : bool
            Whether to update the rhs. True for 'solve', False for 'step'.

        """

        y0_total_size = (
            model.len_rhs + model.len_rhs_sens + model.len_alg + model.len_alg_sens
        )
        y_zero = np.zeros((y0_total_size, 1))

        if model.convert_to_format == "casadi":
            # stack inputs
            inputs = casadi.vertcat(*[x for x in inputs_dict.values()])
        else:
            inputs = inputs_dict

        if self.algebraic_solver is True:
            # Don't update model.y0
            return
        elif len(model.algebraic) == 0:
            if update_rhs is True:
                # Recalculate initial conditions for the rhs equations
                y0 = model.initial_conditions_eval(0, y_zero, inputs)
            else:
                # Don't update model.y0
                return
        else:
            if update_rhs is True:
                # Recalculate initial conditions for the rhs equations
                y0_from_inputs = model.initial_conditions_eval(0, y_zero, inputs)
                # Reuse old solution for algebraic equations
                y0_from_model = model.y0
                len_rhs = model.len_rhs
                # update model.y0, which is used for initialising the algebraic solver
                if len_rhs == 0:
                    model.y0 = y0_from_model
                elif isinstance(y0_from_inputs, casadi.DM):
                    model.y0 = casadi.vertcat(
                        y0_from_inputs[:len_rhs], y0_from_model[len_rhs:]
                    )
                else:
                    model.y0 = np.vstack(
                        (y0_from_inputs[:len_rhs], y0_from_model[len_rhs:])
                    )
            y0 = self.calculate_consistent_state(model, 0, inputs_dict)
        # Make y0 a function of inputs if doing symbolic with casadi
        model.y0 = y0

    def calculate_consistent_state(self, model, time=0, inputs=None):
        """
        Calculate consistent state for the algebraic equations through
        root-finding. model.y0 is used as the initial guess for rootfinding

        Parameters
        ----------
        model : :class:`pybamm.BaseModel`
            The model for which to calculate initial conditions.
        time : float
            The time at which to calculate the states
        inputs: dict, optional
            Any input parameters to pass to the model when solving

        Returns
        -------
        y0_consistent : array-like, same shape as y0_guess
            Initial conditions that are consistent with the algebraic equations (roots
            of the algebraic equations). If self.root_method == None then returns
            model.y0.
        """
        pybamm.logger.debug("Start calculating consistent states")
        if self.root_method is None:
            return model.y0
        try:
            root_sol = self.root_method._integrate(model, np.array([time]), inputs)
        except pybamm.SolverError as e:
            raise pybamm.SolverError(
                "Could not find consistent states: {}".format(e.args[0])
            )
        pybamm.logger.debug("Found consistent states")

        y0 = root_sol.all_ys[0]
        return y0

    def solve(
        self,
        model,
        t_eval=None,
        external_variables=None,
        inputs=None,
        initial_conditions=None,
        nproc=None,
        calculate_sensitivities=False,
    ):
        """
        Execute the solver setup and calculate the solution of the model at
        specified times.

        Parameters
        ----------
        model : :class:`pybamm.BaseModel`
            The model whose solution to calculate. Must have attributes rhs and
            initial_conditions
        t_eval : numeric type
            The times (in seconds) at which to compute the solution
        external_variables : dict
            A dictionary of external variables and their corresponding
            values at the current time
        inputs : dict or list, optional
            A dictionary or list of dictionaries describing any input parameters to
            pass to the model when solving
        initial_conditions : :class:`pybamm.Symbol`, optional
            Initial conditions to use when solving the model. If None (default),
            `model.concatenated_initial_conditions` is used. Otherwise, must be a symbol
            of size `len(model.rhs) + len(model.algebraic)`.
        nproc : int, optional
            Number of processes to use when solving for more than one set of input
            parameters. Defaults to value returned by "os.cpu_count()".
        calculate_sensitivites : list of str or bool
            If true, solver calculates sensitivities of all input parameters.
            If only a subset of sensitivities are required, can also pass a
            list of input parameter names

        Returns
        -------
        :class:`pybamm.Solution` or list of :class:`pybamm.Solution` objects.
             If type of `inputs` is `list`, return a list of corresponding
             :class:`pybamm.Solution` objects.

        Raises
        ------
        :class:`pybamm.ModelError`
            If an empty model is passed (`model.rhs = {}` and `model.algebraic={}` and
            `model.variables = {}`)

        """
        pybamm.logger.info("Start solving {} with {}".format(model.name, self.name))

        # get a list-only version of calculate_sensitivities
        if isinstance(calculate_sensitivities, bool):
            if calculate_sensitivities:
                calculate_sensitivities_list = [p for p in inputs.keys()]
            else:
                calculate_sensitivities_list = []
        else:
            calculate_sensitivities_list = calculate_sensitivities

        # Make sure model isn't empty
        if len(model.rhs) == 0 and len(model.algebraic) == 0:
            if not isinstance(self, pybamm.DummySolver):
                raise pybamm.ModelError(
                    "Cannot solve empty model, use `pybamm.DummySolver` instead"
                )

        # t_eval can only be None if the solver is an algebraic solver. In that case
        # set it to 0
        if t_eval is None:
            if self.algebraic_solver is True:
                t_eval = np.array([0])
            else:
                raise ValueError("t_eval cannot be None")

        # If t_eval is provided as [t0, tf] return the solution at 100 points
        elif isinstance(t_eval, list):
            if len(t_eval) == 1 and self.algebraic_solver is True:
                pass
            elif len(t_eval) != 2:
                raise pybamm.SolverError(
                    "'t_eval' can be provided as an array of times at which to "
                    "return the solution, or as a list [t0, tf] where t0 is the "
                    "initial time and tf is the final time, but has been provided "
                    "as a list of length {}.".format(len(t_eval))
                )
            else:
                t_eval = np.linspace(t_eval[0], t_eval[-1], 100)

        # Make sure t_eval is monotonic
        if (np.diff(t_eval) < 0).any():
            raise pybamm.SolverError("t_eval must increase monotonically")

        # Set up external variables and inputs
        #
        # Argument "inputs" can be either a list of input dicts or
        # a single dict. The remaining of this function is only working
        # with variable "input_list", which is a list of dictionaries.
        # If "inputs" is a single dict, "inputs_list" is a list of only one dict.
        inputs_list = inputs if isinstance(inputs, list) else [inputs]
        ext_and_inputs_list = [
            self._set_up_ext_and_inputs(model, external_variables, inputs)
            for inputs in inputs_list
        ]

        # Cannot use multiprocessing with model in "jax" format
        if (len(inputs_list) > 1) and model.convert_to_format == "jax":
            raise pybamm.SolverError(
                "Cannot solve list of inputs with multiprocessing "
                'when model in format "jax".'
            )

        # Check that calculate_sensitivites have not been updated
        calculate_sensitivities_list.sort()
        if not hasattr(model, "calculate_sensitivities"):
            model.calculate_sensitivities = []
        model.calculate_sensitivities.sort()
        if calculate_sensitivities_list != model.calculate_sensitivities:
            self.models_set_up.pop(model, None)
            # CasadiSolver caches its integrators using model, so delete this too
            if isinstance(self, pybamm.CasadiSolver):
                self.integrators.pop(model, None)

        # save sensitivity parameters so we can identify them later on
        # (FYI: this is used in the Solution class)
        model.calculate_sensitivities = calculate_sensitivities_list

        # Set up (if not done already)
        timer = pybamm.Timer()
        if model not in self.models_set_up:
            # It is assumed that when len(inputs_list) > 1, model set
            # up (initial condition, time-scale and length-scale) does
            # not depend on input parameters. Thefore only `ext_and_inputs[0]`
            # is passed to `set_up`.
            # See https://github.com/pybamm-team/PyBaMM/pull/1261
            self.set_up(model, ext_and_inputs_list[0], t_eval)
            self.models_set_up.update(
                {model: {"initial conditions": model.concatenated_initial_conditions}}
            )
        else:
            ics_set_up = self.models_set_up[model]["initial conditions"]
            # Check that initial conditions have not been updated
            if ics_set_up != model.concatenated_initial_conditions:
                if self.algebraic_solver is True:
                    # For an algebraic solver, we don't need to set up the initial
                    # conditions function and we can just evaluate
                    # model.concatenated_initial_conditions
                    model.y0 = model.concatenated_initial_conditions.evaluate()
                else:
                    # If the new initial conditions are different
                    # and cannot be evaluated directly, set up again
                    self.set_up(model, ext_and_inputs_list[0], t_eval, ics_only=True)
                self.models_set_up[model][
                    "initial conditions"
                ] = model.concatenated_initial_conditions

        set_up_time = timer.time()
        timer.reset()

        # (Re-)calculate consistent initial conditions
        # Assuming initial conditions do not depend on input parameters
        # when len(inputs_list) > 1, only `ext_and_inputs_list[0]`
        # is passed to `_set_initial_conditions`.
        # See https://github.com/pybamm-team/PyBaMM/pull/1261
        if len(inputs_list) > 1:
            all_inputs_names = set(
                itertools.chain.from_iterable(
                    [ext_and_inputs.keys() for ext_and_inputs in ext_and_inputs_list]
                )
            )
            initial_conditions_node_names = set(
                [it.name for it in model.concatenated_initial_conditions.pre_order()]
            )
            if all_inputs_names.issubset(initial_conditions_node_names):
                raise pybamm.SolverError(
                    "Input parameters cannot appear in expression "
                    "for initial conditions."
                )

        self._set_initial_conditions(model, ext_and_inputs_list[0], update_rhs=True)

        # Check initial conditions don't violate events
        self._check_events_with_initial_conditions(
            t_eval, model, ext_and_inputs_list[0]
        )

        # Process discontinuities
        (
            start_indices,
            end_indices,
            t_eval,
        ) = self._get_discontinuity_start_end_indices(model, inputs, t_eval)

        # Integrate separately over each time segment and accumulate into the solution
        # object, restarting the solver at each discontinuity (and recalculating a
        # consistent state afterwards if a DAE)
        old_y0 = model.y0
        solutions = None
        for start_index, end_index in zip(start_indices, end_indices):
            pybamm.logger.verbose(
                "Calling solver for {} < t < {}".format(
                    t_eval[start_index],
                    t_eval[end_index - 1],
                )
            )
            ninputs = len(ext_and_inputs_list)
            if ninputs == 1:
                new_solution = self._integrate(
                    model,
                    t_eval[start_index:end_index],
                    ext_and_inputs_list[0],
                )
                new_solutions = [new_solution]
            else:
                with mp.Pool(processes=nproc) as p:
                    new_solutions = p.starmap(
                        self._integrate,
                        zip(
                            [model] * ninputs,
                            [t_eval[start_index:end_index]] * ninputs,
                            ext_and_inputs_list,
                        ),
                    )
                    p.close()
                    p.join()
            # Setting the solve time for each segment.
            # pybamm.Solution.__add__ assumes attribute solve_time.
            solve_time = timer.time()
            for sol in new_solutions:
                sol.solve_time = solve_time
            if start_index == start_indices[0]:
                solutions = [sol for sol in new_solutions]
            else:
                for i, new_solution in enumerate(new_solutions):
                    solutions[i] = solutions[i] + new_solution

            if solutions[0].termination != "final time":
                break

            if end_index != len(t_eval):
                # setup for next integration subsection
                last_state = solutions[0].y[:, -1]
                # update y0 (for DAE solvers, this updates the initial guess for the
                # rootfinder)
                model.y0 = last_state
                if len(model.algebraic) > 0:
                    model.y0 = self.calculate_consistent_state(
                        model, t_eval[end_index], ext_and_inputs_list[0]
                    )
        solve_time = timer.time()

        for i, solution in enumerate(solutions):
            # Check if extrapolation occurred
            extrapolation = self.check_extrapolation(solution, model.events)
            if extrapolation:
                warnings.warn(
                    "While solving {} extrapolation occurred for {}".format(
                        model.name, extrapolation
                    ),
                    pybamm.SolverWarning,
                )
            # Identify the event that caused termination and update the solution to
            # include the event time and state
            solutions[i], termination = self.get_termination_reason(
                solution, model.events
            )
            # Assign times
            solutions[i].set_up_time = set_up_time
            # all solutions get the same solve time, but their integration time
            # will be different (see https://github.com/pybamm-team/PyBaMM/pull/1261)
            solutions[i].solve_time = solve_time

        # Restore old y0
        model.y0 = old_y0

        # Report times
        if len(solutions) == 1:
            pybamm.logger.info("Finish solving {} ({})".format(model.name, termination))
            pybamm.logger.info(
                (
                    "Set-up time: {}, Solve time: {} (of which integration time: {}), "
                    "Total time: {}"
                ).format(
                    solutions[0].set_up_time,
                    solutions[0].solve_time,
                    solutions[0].integration_time,
                    solutions[0].total_time,
                )
            )
        else:
            pybamm.logger.info("Finish solving {} for all inputs".format(model.name))
            pybamm.logger.info(
                ("Set-up time: {}, Solve time: {}, Total time: {}").format(
                    solutions[0].set_up_time,
                    solutions[0].solve_time,
                    solutions[0].total_time,
                )
            )

        # Raise error if solutions[0] only contains one timestep (except for algebraic
        # solvers, where we may only expect one time in the solution)
        if (
            self.algebraic_solver is False
            and len(solutions[0].all_ts) == 1
            and len(solutions[0].all_ts[0]) == 1
        ):
            raise pybamm.SolverError(
                "Solution time vector has length 1. "
                "Check whether simulation terminated too early."
            )

        # Return solution(s)
        if ninputs == 1:
            return solutions[0]
        else:
            return solutions

    def _get_discontinuity_start_end_indices(self, model, inputs, t_eval):
        if model.discontinuity_events_eval == []:
            pybamm.logger.verbose("No discontinuity events found")
            return [0], [len(t_eval)], t_eval

        # Calculate discontinuities
        discontinuities = [
            # Assuming that discontinuities do not depend on
            # input parameters when len(input_list) > 1, only
            # `inputs` is passed to `evaluate`.
            # See https://github.com/pybamm-team/PyBaMM/pull/1261
            event.expression.evaluate(inputs=inputs)
            for event in model.discontinuity_events_eval
        ]

        # make sure they are increasing in time
        discontinuities = sorted(discontinuities)

        # remove any identical discontinuities
        discontinuities = [
            v
            for i, v in enumerate(discontinuities)
            if (
                i == len(discontinuities) - 1
                or discontinuities[i] < discontinuities[i + 1]
            )
            and v > 0
        ]

        # remove any discontinuities after end of t_eval
        discontinuities = [v for v in discontinuities if v < t_eval[-1]]

        pybamm.logger.verbose(
            "Discontinuity events found at t = {}".format(discontinuities)
        )
        if isinstance(inputs, list):
            raise pybamm.SolverError(
                "Cannot solve for a list of input parameters"
                " sets with discontinuities"
            )

        # insert time points around discontinuities in t_eval
        # keep track of sub sections to integrate by storing start and end indices
        start_indices = [0]
        end_indices = []
        eps = sys.float_info.epsilon
        for dtime in discontinuities:
            dindex = np.searchsorted(t_eval, dtime, side="left")
            end_indices.append(dindex + 1)
            start_indices.append(dindex + 1)
            if dtime - eps < t_eval[dindex] < dtime + eps:
                t_eval[dindex] += eps
                t_eval = np.insert(t_eval, dindex, dtime - eps)
            else:
                t_eval = np.insert(t_eval, dindex, [dtime - eps, dtime + eps])
        end_indices.append(len(t_eval))

        return start_indices, end_indices, t_eval

    def _check_events_with_initial_conditions(self, t_eval, model, inputs_dict):
        num_terminate_events = len(model.terminate_events_eval)
        if num_terminate_events == 0:
            return

        if model.convert_to_format == "casadi":
            inputs = casadi.vertcat(*[x for x in inputs_dict.values()])

        events_eval = [None] * num_terminate_events
        for idx, event in enumerate(model.terminate_events_eval):
            if model.convert_to_format == "casadi":
                event_eval = event(t_eval[0], model.y0, inputs)
            elif model.convert_to_format in ["python", "jax"]:
                event_eval = event(t=t_eval[0], y=model.y0, inputs=inputs_dict)
            events_eval[idx] = event_eval

        events_eval = np.array(events_eval)
        if any(events_eval < 0):
            # find the events that were triggered by initial conditions
            termination_events = [
                x for x in model.events if x.event_type == pybamm.EventType.TERMINATION
            ]
            idxs = np.where(events_eval < 0)[0]
            event_names = [termination_events[idx].name for idx in idxs]
            raise pybamm.SolverError(
                f"Events {event_names} are non-positive at initial conditions"
            )

    def step(
        self,
        old_solution,
        model,
        dt,
        npts=2,
        external_variables=None,
        inputs=None,
        save=True,
    ):
        """
        Step the solution of the model forward by a given time increment. The
        first time this method is called it executes the necessary setup by
        calling `self.set_up(model)`.

        Parameters
        ----------
        old_solution : :class:`pybamm.Solution` or None
            The previous solution to be added to. If `None`, a new solution is created.
        model : :class:`pybamm.BaseModel`
            The model whose solution to calculate. Must have attributes rhs and
            initial_conditions
        dt : numeric type
            The timestep (in seconds) over which to step the solution
        npts : int, optional
            The number of points at which the solution will be returned during
            the step dt. default is 2 (returns the solution at t0 and t0 + dt).
        external_variables : dict
            A dictionary of external variables and their corresponding
            values at the current time
        inputs : dict, optional
            Any input parameters to pass to the model when solving
        save : bool
            Turn on to store the solution of all previous timesteps




        Raises
        ------
        :class:`pybamm.ModelError`
            If an empty model is passed (`model.rhs = {}` and `model.algebraic = {}` and
            `model.variables = {}`)

        """
        if old_solution is None:
            old_solution = pybamm.EmptySolution()

        if not (
            isinstance(old_solution, pybamm.EmptySolution)
            or old_solution.termination == "final time"
            or "[experiment]" in old_solution.termination
        ):
            # Return same solution as an event has already been triggered
            # With hack to allow stepping past experiment current / voltage cut-off
            return old_solution

        # Make sure model isn't empty
        if len(model.rhs) == 0 and len(model.algebraic) == 0:
            if not isinstance(self, pybamm.DummySolver):
                raise pybamm.ModelError(
                    "Cannot step empty model, use `pybamm.DummySolver` instead"
                )

        # Make sure dt is positive
        if dt <= 0:
            raise pybamm.SolverError("Step time must be positive")

        # Set timer
        timer = pybamm.Timer()

        # Set up external variables and inputs
        ext_and_inputs = self._set_up_ext_and_inputs(model, external_variables, inputs)

        if (
            isinstance(old_solution, pybamm.EmptySolution)
            and old_solution.termination is None
        ):
            # Run set up on first step
            pybamm.logger.verbose(
                "Start stepping {} with {}".format(model.name, self.name)
            )

            self.set_up(model, ext_and_inputs)
            self.models_set_up.update(
                {model: {"initial conditions": model.concatenated_initial_conditions}}
            )
        elif model not in self.models_set_up:
            # Run set up if the model has changed

            self.set_up(model, ext_and_inputs)
            self.models_set_up.update(
                {model: {"initial conditions": model.concatenated_initial_conditions}}
            )
        t = old_solution.t[-1]

        if not isinstance(old_solution, pybamm.EmptySolution):
            if old_solution.all_models[-1] == model:
                # initialize with old solution
                model.y0 = old_solution.all_ys[-1][:, -1]
            else:
                _, concatenated_initial_conditions = model.set_initial_conditions_from(
                    old_solution, return_type="ics"
                )
                model.y0 = concatenated_initial_conditions.evaluate(
                    0, inputs=ext_and_inputs
                )
        set_up_time = timer.time()

        # (Re-)calculate consistent initial conditions
        self._set_initial_conditions(model, ext_and_inputs, update_rhs=False)

        # Calculate t_eval
        t_eval = np.linspace(t, t + dt, npts)

        # Check initial conditions don't violate events
        self._check_events_with_initial_conditions(t_eval, model, ext_and_inputs)

        # Step
        pybamm.logger.verbose("Stepping for {:.0f} < t < {:.0f}".format(t, (t + dt)))
        timer.reset()
        solution = self._integrate(model, t_eval, ext_and_inputs)
        solution.solve_time = timer.time()

        # Check if extrapolation occurred
        extrapolation = self.check_extrapolation(solution, model.events)
        if extrapolation:
            warnings.warn(
                "While solving {} extrapolation occurred for {}".format(
                    model.name, extrapolation
                ),
                pybamm.SolverWarning,
            )

        # Identify the event that caused termination and update the solution to
        # include the event time and state
        solution, termination = self.get_termination_reason(solution, model.events)

        # Assign setup time
        solution.set_up_time = set_up_time

        # Report times
        pybamm.logger.verbose("Finish stepping {} ({})".format(model.name, termination))
        pybamm.logger.verbose(
            (
                "Set-up time: {}, Step time: {} (of which integration time: {}), "
                "Total time: {}"
            ).format(
                solution.set_up_time,
                solution.solve_time,
                solution.integration_time,
                solution.total_time,
            )
        )

        # Return solution
        if save is False:
            return solution
        else:
            return old_solution + solution

    def get_termination_reason(self, solution, events):
        """
        Identify the cause for termination. In particular, if the solver terminated
        due to an event, (try to) pinpoint which event was responsible. If an event
        occurs the event time and state are added to the solution object.
        Note that the current approach (evaluating all the events and then finding which
        one is smallest at the final timestep) is pretty crude, but is the easiest one
        that works for all the different solvers.

        Parameters
        ----------
        solution : :class:`pybamm.Solution`
            The solution object
        events : dict
            Dictionary of events
        """
        termination_events = [
            x for x in events if x.event_type == pybamm.EventType.TERMINATION
        ]
        if solution.termination == "final time":
            return (
                solution,
                "the solver successfully reached the end of the integration interval",
            )
        elif solution.termination == "event":
            pybamm.logger.debug("Start post-processing events")
            if solution.closest_event_idx is not None:
                solution.termination = (
                    f"event: {termination_events[solution.closest_event_idx].name}"
                )
            else:
                # Get final event value
                final_event_values = {}

                for event in termination_events:
                    final_event_values[event.name] = abs(
                        event.expression.evaluate(
                            solution.t_event,
                            solution.y_event,
                            inputs=solution.all_inputs[-1],
                        )
                    )
                termination_event = min(final_event_values, key=final_event_values.get)

                # Check that it's actually an event
                if abs(final_event_values[termination_event]) > 0.1:  # pragma: no cover
                    # Hard to test this
                    raise pybamm.SolverError(
                        "Could not determine which event was triggered "
                        "(possibly due to NaNs)"
                    )
                # Add the event to the solution object
                solution.termination = "event: {}".format(termination_event)
            # Update t, y and inputs to include event time and state
            # Note: if the final entry of t is equal to the event time we skip
            # this (having duplicate entries causes an error later in ProcessedVariable)
            if solution.t_event != solution.all_ts[-1][-1]:
                event_sol = pybamm.Solution(
                    solution.t_event,
                    solution.y_event,
                    solution.all_models[-1],
                    solution.all_inputs[-1],
                    solution.t_event,
                    solution.y_event,
                    solution.termination,
                )
                event_sol.solve_time = 0
                event_sol.integration_time = 0
                solution = solution + event_sol

            pybamm.logger.debug("Finish post-processing events")
            return solution, solution.termination
        elif solution.termination == "success":
            return solution, solution.termination

    def check_extrapolation(self, solution, events):
        """
        Check if extrapolation occurred for any of the interpolants. Note that with the
        current approach (evaluating all the events at the solution times) some
        extrapolations might not be found if they only occurred for a small period of
        time.

        Parameters
        ----------
        solution : :class:`pybamm.Solution`
            The solution object
        events : dict
            Dictionary of events
        """
        extrap_events = {}

        for event in events:
            if event.event_type == pybamm.EventType.INTERPOLANT_EXTRAPOLATION:
                # First set to False, then loop through and change to True if any
                # events extrapolate
                extrap_events[event.name] = False
                # This might be a little bit slow but is ok for now
                for ts, ys, inputs in zip(
                    solution.all_ts, solution.all_ys, solution.all_inputs
                ):
                    for inner_idx, t in enumerate(ts):
                        y = ys[:, inner_idx]
                        if isinstance(y, casadi.DM):
                            y = y.full()
                        if (
                            event.expression.evaluate(t, y, inputs=inputs)
                            < self.extrap_tol
                        ):
                            extrap_events[event.name] = True

        # Add the event dictionaryto the solution object
        solution.extrap_events = extrap_events

        return [k for k, v in extrap_events.items() if v]

    def _set_up_ext_and_inputs(self, model, external_variables, inputs):
        """Set up external variables and input parameters"""
        inputs = inputs or {}

        # Go through all input parameters that can be found in the model
        # Only keep the ones that are actually used in the model
        # If any of them are *not* provided by "inputs", raise an error
        inputs_in_model = {}
        for input_param in model.input_parameters:
            name = input_param.name
            if name in inputs:
                inputs_in_model[name] = inputs[name]
            else:
                raise pybamm.SolverError(f"No value provided for input '{name}'")
        inputs = inputs_in_model

        external_variables = external_variables or {}

        ordered_inputs_names = list(inputs.keys())
        ordered_inputs_names.sort()
        ordered_inputs = {name: inputs[name] for name in ordered_inputs_names}

        ext_and_inputs = {**external_variables, **ordered_inputs}
        return ext_and_inputs


def process(symbol, name, vars_for_processing, use_jacobian=None):
    """
    Parameters
    ----------
    symbol: :class:`pybamm.Symbol`
        expression tree to convert
    name: str
        function evaluators created will have this base name
    use_jacobian: bool, optional
        wether to return jacobian functions

    Returns
    -------
    func: :class:`pybamm.EvaluatorPython` or
            :class:`pybamm.EvaluatorJax` or
            :class:`casadi.Function`
        evaluator for the function $f(y, t, p)$ given by `symbol`

    jac: :class:`pybamm.EvaluatorPython` or
            :class:`pybamm.EvaluatorJaxJacobian` or
            :class:`casadi.Function`
        evaluator for the jacobian $\frac{\partial f}{\partial y}$
        of the function given by `symbol`

    jacp: :class:`pybamm.EvaluatorPython` or
            :class:`pybamm.EvaluatorJaxSensitivities` or
            :class:`casadi.Function`
        evaluator for the parameter sensitivities
        $\frac{\partial f}{\partial p}$
        of the function given by `symbol`

    jac_action: :class:`pybamm.EvaluatorPython` or
            :class:`pybamm.EvaluatorJax` or
            :class:`casadi.Function`
        evaluator for product of the jacobian with a vector $v$,
        i.e. $\frac{\partial f}{\partial y} * v$
    """

    def report(string):
        # don't log event conversion
        if "event" not in string:
            pybamm.logger.verbose(string)

    model = vars_for_processing["model"]

    if use_jacobian is None:
        use_jacobian = model.use_jacobian

    if model.convert_to_format == "jax":
        report(f"Converting {name} to jax")
        func = pybamm.EvaluatorJax(symbol)
        jacp = None
        if model.calculate_sensitivities:
            report(
                (
                    f"Calculating sensitivities for {name} with respect "
                    f"to parameters {model.calculate_sensitivities} using jax"
                )
            )
            jacp = func.get_sensitivities()
        if use_jacobian:
            report(f"Calculating jacobian for {name} using jax")
            jac = func.get_jacobian()
            jac_action = func.get_jacobian_action()
        else:
            jac = None
            jac_action = None

    elif model.convert_to_format != "casadi":
        y = vars_for_processing["y"]
        jacobian = vars_for_processing["jacobian"]
        # Process with pybamm functions, converting
        # to python evaluator
        if model.calculate_sensitivities:
            report(
                (
                    f"Calculating sensitivities for {name} with respect "
                    f"to parameters {model.calculate_sensitivities}"
                )
            )
            jacp_dict = {
                p: symbol.diff(pybamm.InputParameter(p))
                for p in model.calculate_sensitivities
            }

            report(f"Converting sensitivities for {name} to python")
            jacp_dict = {
                p: pybamm.EvaluatorPython(jacp) for p, jacp in jacp_dict.items()
            }

            # jacp should be a function that returns a dict of sensitivities
            def jacp(*args, **kwargs):
                return {k: v(*args, **kwargs) for k, v in jacp_dict.items()}

        else:
            jacp = None

        if use_jacobian:
            report(f"Calculating jacobian for {name}")
            jac = jacobian.jac(symbol, y)
            report(f"Converting jacobian for {name} to python")
            jac = pybamm.EvaluatorPython(jac)
            # cannot do jacobian action efficiently for now
            jac_action = None
        else:
            jac = None
            jac_action = None

        report(f"Converting {name} to python")
        func = pybamm.EvaluatorPython(symbol)

    else:
        t_casadi = vars_for_processing["t_casadi"]
        y_casadi = vars_for_processing["y_casadi"]
        p_casadi = vars_for_processing["p_casadi"]
        y_and_S = vars_for_processing["y_and_S"]
        p_casadi_stacked = vars_for_processing["p_casadi_stacked"]
        calculate_sensitivities_explicit = vars_for_processing[
            "calculate_sensitivities_explicit"
        ]
        # Process with CasADi
        report(f"Converting {name} to CasADi")
        casadi_expression = symbol.to_casadi(t_casadi, y_casadi, inputs=p_casadi)
        # Add sensitivity vectors to the rhs and algebraic equations
        jacp = None
        if calculate_sensitivities_explicit:
            # The formulation is as per Park, S., Kato, D., Gima, Z., Klein, R.,
            # & Moura, S. (2018).  Optimal experimental design for
            # parameterization of an electrochemical lithium-ion battery model.
            # Journal of The Electrochemical Society, 165(7), A1309.". See #1100
            # for details
            pS_casadi_stacked = vars_for_processing["pS_casadi_stacked"]
            y_diff = vars_for_processing["y_diff"]
            y_alg = vars_for_processing["y_alg"]
            S_x = vars_for_processing["S_x"]
            S_z = vars_for_processing["S_z"]

            if name == "RHS" and model.len_rhs > 0:
                report(
                    "Creating explicit forward sensitivity equations "
                    "for rhs using CasADi"
                )
                df_dx = casadi.jacobian(casadi_expression, y_diff)
                df_dp = casadi.jacobian(casadi_expression, pS_casadi_stacked)
                S_x_mat = S_x.reshape((model.len_rhs, pS_casadi_stacked.shape[0]))
                if model.len_alg == 0:
                    S_rhs = (df_dx @ S_x_mat + df_dp).reshape((-1, 1))
                else:
                    df_dz = casadi.jacobian(casadi_expression, y_alg)
                    S_z_mat = S_z.reshape((model.len_alg, pS_casadi_stacked.shape[0]))
                    S_rhs = (df_dx @ S_x_mat + df_dz @ S_z_mat + df_dp).reshape((-1, 1))
                casadi_expression = casadi.vertcat(casadi_expression, S_rhs)
            if name == "algebraic" and model.len_alg > 0:
                report(
                    "Creating explicit forward sensitivity equations "
                    "for algebraic using CasADi"
                )
                dg_dz = casadi.jacobian(casadi_expression, y_alg)
                dg_dp = casadi.jacobian(casadi_expression, pS_casadi_stacked)
                S_z_mat = S_z.reshape((model.len_alg, pS_casadi_stacked.shape[0]))
                if model.len_rhs == 0:
                    S_alg = (dg_dz @ S_z_mat + dg_dp).reshape((-1, 1))
                else:
                    dg_dx = casadi.jacobian(casadi_expression, y_diff)
                    S_x_mat = S_x.reshape((model.len_rhs, pS_casadi_stacked.shape[0]))
                    S_alg = (dg_dx @ S_x_mat + dg_dz @ S_z_mat + dg_dp).reshape((-1, 1))
                casadi_expression = casadi.vertcat(casadi_expression, S_alg)
            if name == "initial_conditions":
                if model.len_rhs == 0 or model.len_alg == 0:
                    S_0 = casadi.jacobian(casadi_expression, pS_casadi_stacked).reshape(
                        (-1, 1)
                    )
                    casadi_expression = casadi.vertcat(casadi_expression, S_0)
                else:
                    x0 = casadi_expression[: model.len_rhs]
                    z0 = casadi_expression[model.len_rhs :]
                    Sx_0 = casadi.jacobian(x0, pS_casadi_stacked).reshape((-1, 1))
                    Sz_0 = casadi.jacobian(z0, pS_casadi_stacked).reshape((-1, 1))
                    casadi_expression = casadi.vertcat(x0, Sx_0, z0, Sz_0)
        elif model.calculate_sensitivities:
            report(
                (
                    f"Calculating sensitivities for {name} with respect "
                    f"to parameters {model.calculate_sensitivities} using "
                    "CasADi"
                )
            )
            # WARNING, jacp for convert_to_format=casadi does not return a dict
            # instead it returns multiple return values, one for each param
            # TODO: would it be faster to do the jacobian wrt pS_casadi_stacked?
            jacp = casadi.Function(
                name + "_jacp",
                [t_casadi, y_and_S, p_casadi_stacked],
                [
                    casadi.densify(casadi.jacobian(casadi_expression, p_casadi[pname]))
                    for pname in model.calculate_sensitivities
                ],
            )

        if use_jacobian:
            report(f"Calculating jacobian for {name} using CasADi")
            jac_casadi = casadi.jacobian(casadi_expression, y_and_S)
            jac = casadi.Function(
                name + "_jac",
                [t_casadi, y_and_S, p_casadi_stacked],
                [jac_casadi],
            )

            v = casadi.MX.sym(
                "v",
                model.len_rhs_and_alg + model.len_rhs_sens + model.len_alg_sens,
            )
            jac_action_casadi = casadi.densify(
                casadi.jtimes(casadi_expression, y_and_S, v)
            )
            jac_action = casadi.Function(
                name + "_jac_action",
                [t_casadi, y_and_S, p_casadi_stacked, v],
                [jac_action_casadi],
            )
        else:
            jac = None
            jac_action = None

        func = casadi.Function(
            name, [t_casadi, y_and_S, p_casadi_stacked], [casadi_expression]
        )

    return func, jac, jacp, jac_action<|MERGE_RESOLUTION|>--- conflicted
+++ resolved
@@ -432,23 +432,12 @@
             ):
                 if isinstance(symbol, _Heaviside):
                     found_t = False
-                    # Dimensionless
                     if symbol.right == pybamm.t:
                         expr = symbol.left
                         found_t = True
                     elif symbol.left == pybamm.t:
                         expr = symbol.right
                         found_t = True
-<<<<<<< HEAD
-=======
-                    # Dimensional
-                    elif symbol.right == (model.timescale_eval * pybamm.t):
-                        expr = symbol.left / symbol.right.left
-                        found_t = True
-                    elif symbol.left == (model.timescale_eval * pybamm.t):
-                        expr = symbol.right / symbol.left.left
-                        found_t = True
->>>>>>> 6974c1c7
 
                     # Update the events if the heaviside function depended on t
                     if found_t:
@@ -460,14 +449,8 @@
                             )
                         )
                 elif isinstance(symbol, pybamm.Modulo):
-                    found_t = False
-                    # Dimensionless
                     if symbol.left == pybamm.t:
                         expr = symbol.right
-                        found_t = True
-
-                    # Update the events if the modulo function depended on t
-                    if found_t:
                         if t_eval is None:
                             N_events = 200
                         else:
