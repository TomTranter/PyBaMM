--- conflicted
+++ resolved
@@ -152,11 +152,7 @@
             self._model, inplace=False, check_model=check_model
         )
 
-<<<<<<< HEAD
-    def solve(self, t_eval=None, solver=None, inputs=None):
-=======
-    def solve(self, t_eval=None, solver=None, check_model=True):
->>>>>>> d8d24c60
+    def solve(self, t_eval=None, solver=None, inputs=None, check_model=True):
         """
         A method to solve the model. This method will automatically build
         and set the model parameters if not already done so.
@@ -170,14 +166,11 @@
             non-dimensional time of 1.
         solver : :class:`pybamm.BaseSolver`
             The solver to use to solve the model.
-<<<<<<< HEAD
         inputs : dict, optional
             Any input parameters to pass to the model when solving
-=======
         check_model : bool, optional
             If True, model checks are performed after discretisation (see
             :meth:`pybamm.Discretisation.process_model`). Default is True.
->>>>>>> d8d24c60
         """
         self.build(check_model=check_model)
 
