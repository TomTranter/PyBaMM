@Article{Andersson2019,
  author = {Joel A E Andersson and Joris Gillis and Greg Horn
            and James B Rawlings and Moritz Diehl},
  title = {{CasADi} -- {A} software framework for nonlinear optimization
           and optimal control},
  journal = {Mathematical Programming Computation},
  volume = {11},
  number = {1},
  pages = {1--36},
  year = {2019},
  publisher = {Springer},
  doi = {10.1007/s12532-018-0139-4}
}

@article{Chen2020,
  author = {Chen, Chang-Hui and Brosa Planella, Ferran and O'Regan, Kieran and Gastol, Dominika and Widanage, W. Dhammika and Kendrick, Emma},
  title = {{Development of Experimental Techniques for Parameterization of Multi-scale Lithium-ion Battery Models}},
  journal={Journal of The Electrochemical Society},
  volume={167},
  number={8},
  pages={080534},
  year={2020},
  publisher={The Electrochemical Society}

}


@article{doyle1993modeling,
  title={Modeling of galvanostatic charge and discharge of the lithium/polymer/insertion cell},
  author={Doyle, M and Fuller, TF and Newman, J},
  journal={Journal of the Electrochemical society},
  volume={140},
  number={6},
  pages={1526--1533},
  year={1993},
  publisher={The Electrochemical Society},
  note = {\href{ http://dx.doi.org/10.1149/1.2221597}{doi: 10.1149/1.2221597}},
}

@techreport{hindmarsh2000pvode,
  title={The {PVODE} and {IDA} algorithms},
  author={Hindmarsh, AC},
  year={2000},
  institution={Lawrence Livermore National Lab., CA (US)},
  note = {\href{ https://www.osti.gov/biblio/802599}{doi:10.2172/802599}},
}

@article{hindmarsh2005sundials,
  title={SUNDIALS: Suite of nonlinear and differential/algebraic equation solvers},
  author={Hindmarsh, Alan C and Brown, Peter N and Grant, Keith E and Lee, Steven L and Serban, Radu and Shumaker, Dan E and Woodward, Carol S},
  journal={ACM Transactions on Mathematical Software (TOMS)},
  volume={31},
  number={3},
  pages={363--396},
  year={2005},
  publisher={ACM New York, NY, USA}
}

@article{kim2011multi,
  title={Multi-domain modeling of lithium-ion batteries encompassing multi-physics in varied length scales},
  author={Kim, Gi-Heon and Smith, Kandler and Lee, Kyu-Jin and Santhanagopalan, Shriram and Pesaran, Ahmad},
  journal={Journal of the electrochemical society},
  volume={158},
  number={8},
  pages={A955--A969},
  year={2011},
  publisher={The Electrochemical Society}
}

@article{marquis2019asymptotic,
title={An asymptotic derivation of a single particle model with electrolyte},
author={Marquis, Scott G and Sulzer, Valentin and Timms, Robert and Please, Colin P and Chapman, S Jon},
journal={Journal of The Electrochemical Society},
volume={166},
number={15},
pages={A3693--A3706},
year={2019},
publisher={The Electrochemical Society}
}

@article{mohtat2020differential,
  title={Differential Expansion and Voltage Model for Li-ion Batteries at Practical Charging Rates},
  author={Mohtat, Peyman and Lee, Suhak and Sulzer, Valentin and Siegel, Jason B and Stefanopoulou, Anna G},
  journal={Journal of The Electrochemical Society},
  volume={167},
  number={11},
  pages={110561},
  year={2020},
  publisher={IOP Publishing}
}

@article{scikits-odes,
  year  = {2018},
  month = {feb},
  publisher = {The Open Journal},
  volume = {3},
  number = {22},
  pages = {165},
  author = {Malengier, B and Ki{\v{s}}on, P and Tocknell, J and Abert, C and Bruckner, F and Bisotti, M-A},
  title = {{ODES}: a high level interface to {ODE} and {DAE} solvers},
  journal = {The Journal of Open Source Software},
  note = {\href{ http://dx.doi.org/10.21105/joss.00165}{doi: 10.21105/joss.00165}},
}

@article{virtanen2020scipy,
  title={SciPy 1.0: fundamental algorithms for scientific computing in Python},
  author={Virtanen, Pauli and Gommers, Ralf and Oliphant, Travis E and Haberland, Matt and Reddy, Tyler and Cournapeau, David and Burovski, Evgeni and Peterson, Pearu and Weckesser, Warren and Bright, Jonathan and others},
  journal={Nature Methods},
  pages={1--12},
  year={2020},
  publisher={Nature Publishing Group}
}

@article{sulzer2019physical,
  title={Faster Lead-Acid Battery Simulations from Porous-Electrode Theory: Part I. Physical Model},
  author={Sulzer, Valentin and Chapman, S Jon and Please, Colin P and Howey, David A and Monroe, Charles W},
  journal={Journal of The Electrochemical Society},
  volume={166},
  number={12},
  pages={A2363--A2371},
  year={2019},
  publisher={The Electrochemical Society}
}

@article{sulzer2019asymptotic,
  title={Faster Lead-Acid Battery Simulations from Porous-Electrode Theory: Part II. Asymptotic Analysis},
  author={Sulzer, Valentin and Chapman, S Jon and Please, Colin P and Howey, David A and Monroe, Charles W},
  journal={Journal of The Electrochemical Society},
  volume={166},
  number={12},
  pages={A2372--A2382},
  year={2019},
  publisher={The Electrochemical Society}
}

@article{sulzer2020python,
title={Python Battery Mathematical Modelling (PyBaMM)},
author={Sulzer, Valentin and Marquis, Scott G and Timms, Robert and Robinson, Martin and Chapman, S Jon},
journal={ECSarXiv. February},
volume={7},
year={2020}
}

@software{scikit-fem,
  author       = {Tom Gustafsson and
                  Geordie McBain},
  title        = {kinnala/scikit-fem 0.4.0},
  month        = jan,
  year         = 2020,
  publisher    = {Zenodo},
  version      = {0.4.0},
  doi          = {10.5281/zenodo.3597656},
  url          = {https://doi.org/10.5281/zenodo.3597656}
}

@article{ecker2015i,
  title={Parameterization of a physico-chemical model of a lithium-ion battery i. determination of parameters},
  author={Ecker, Madeleine and Tran, Thi Kim Dung and Dechent, Philipp and K{\"a}bitz, Stefan and Warnecke, Alexander and Sauer, Dirk Uwe},
  journal={Journal of the Electrochemical Society},
  volume={162},
  number={9},
  pages={A1836--A1848},
  year={2015},
  publisher={The Electrochemical Society}
}

@article{ecker2015ii,
  title={Parameterization of a physico-chemical model of a lithium-ion battery ii. model validation},
  author={Ecker, Madeleine and K{\"a}bitz, Stefan and Laresgoiti, Izaro and Sauer, Dirk Uwe},
  journal={Journal of The Electrochemical Society},
  volume={162},
  number={9},
  pages={A1849--A1857},
  year={2015},
  publisher={The Electrochemical Society}
}

@article{richardson2020,
title = "Generalised single particle models for high-rate operation of graded lithium-ion electrodes: Systematic derivation and validation",
journal = "Electrochimica Acta",
volume = "339",
pages = "135862",
year = "2020",
issn = "0013-4686",
doi = "https://doi.org/10.1016/j.electacta.2020.135862",
url = "http://www.sciencedirect.com/science/article/pii/S0013468620302541",
author = "G. Richardson and I. Korotkin and R. Ranom and M. Castle and J.M. Foster",
}

@article{timms2020,
title={Asymptotic Reduction of a Lithium-ion Pouch Cell Model}
journal={Submitted for publication},
author={R Timms and SG Marquis and V Sulzer and CP Please and SJ Chapman},
year={2020},
eprint={2005.05127},
archivePrefix={arXiv},
primaryClass={physics.app-ph},
}

@article{subramanian2005,
  title={Efficient macro-micro scale coupled modeling of batteries},
  author={Subramanian, Venkat R and Diwakar, Vinten D and Tapriyal, Deepak},
  journal={Journal of The Electrochemical Society},
  volume={152},
  number={10},
  pages={A2002},
  year={2005},
  publisher={IOP Publishing}
}

<<<<<<< HEAD
@article{brosaplanella2020TSPMe,
title={Systematic derivation and validation of reduced thermal-electrochemical for Li-ion batteries using asymptotic methods}
journal={Submitted for publication},
author={Brosa Planella, Ferran and Sheikh, Muhammad and Widanage, Dhammika W},
year={2020},
eprint={},
archivePrefix={arXiv},
primaryClass={},
=======
@article{lain2019design,
  title={Design Strategies for High Power vs. High Energy Lithium Ion Cells},
  author={Lain, Michael J and Brandon, James and Kendrick, Emma},
  journal={Batteries},
  volume={5},
  number={4},
  pages={64},
  year={2019},
  publisher={Multidisciplinary Digital Publishing Institute}
}

@article{prada2013simplified,
  title={A simplified electrochemical and thermal aging model of LiFePO4-graphite Li-ion batteries: power and capacity fade simulations},
  author={Prada, Eric and Di Domenico, D and Creff, Y and Bernard, J and Sauvant-Moynot, Val{\'e}rie and Huet, Fran{\c{c}}ois},
  journal={Journal of The Electrochemical Society},
  volume={160},
  number={4},
  pages={A616},
  year={2013},
  publisher={IOP Publishing}
>>>>>>> 73e24387
}<|MERGE_RESOLUTION|>--- conflicted
+++ resolved
@@ -208,7 +208,6 @@
   publisher={IOP Publishing}
 }
 
-<<<<<<< HEAD
 @article{brosaplanella2020TSPMe,
 title={Systematic derivation and validation of reduced thermal-electrochemical for Li-ion batteries using asymptotic methods}
 journal={Submitted for publication},
@@ -217,7 +216,6 @@
 eprint={},
 archivePrefix={arXiv},
 primaryClass={},
-=======
 @article{lain2019design,
   title={Design Strategies for High Power vs. High Energy Lithium Ion Cells},
   author={Lain, Michael J and Brandon, James and Kendrick, Emma},
@@ -238,5 +236,4 @@
   pages={A616},
   year={2013},
   publisher={IOP Publishing}
->>>>>>> 73e24387
 }