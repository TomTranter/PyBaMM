--- conflicted
+++ resolved
@@ -95,7 +95,6 @@
 
         # Create submeshes
         for domain in geometry:
-<<<<<<< HEAD
             # TODO: tidy up
             if isinstance(submesh_types[domain], pybamm.GetExponential1DSubMesh):
                 if "secondary" in geometry[domain].keys():
@@ -113,13 +112,6 @@
             elif (
                 domain == "current collector"
                 and issubclass(submesh_types[domain], pybamm.ScikitSubMesh2D)
-=======
-            # need to pass tab information if primary domain is 1 or 2D
-            # current collector
-            if (
-                domain == "current collector"
-                and submesh_types[domain] != pybamm.SubMesh0D
->>>>>>> 89de5283
             ):
                 self[domain] = [
                     submesh_types[domain](
