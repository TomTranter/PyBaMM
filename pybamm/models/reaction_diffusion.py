#
# Reaction-diffusion model
#
from __future__ import absolute_import, division
from __future__ import print_function, unicode_literals
import pybamm


class ReactionDiffusionModel(pybamm.BaseModel):
    """Reaction-diffusion model.

    Attributes
    ----------

    rhs: dict
        A dictionary that maps expressions (variables) to expressions that represent
        the rhs
    initial_conditions: dict
        A dictionary that maps expressions (variables) to expressions that represent
        the initial conditions
    boundary_conditions: dict
        A dictionary that maps expressions (variables) to expressions that represent
        the boundary conditions
    variables: dict
        A dictionary that maps strings to expressions that represent
        the useful variables

    """

    def __init__(self):
        super().__init__()
        # Define current
<<<<<<< HEAD
        t = pybamm.t
        current = pybamm.standard_parameters.dimensionless_current(t)
=======
        current = pybamm.standard_parameters.current_with_time
>>>>>>> 1e550f56
        # Load reaction flux from submodels
        G = pybamm.interface.homogeneous_reaction(current)
        # Load diffusion model from submodels
        diffusion_model = pybamm.electrolyte.StefanMaxwellDiffusion(G)

        # Create own model from diffusion model
        self.update(diffusion_model)

        # Overwrite default solver for faster solution
        self.default_solver = pybamm.ScipySolver(method="BDF")<|MERGE_RESOLUTION|>--- conflicted
+++ resolved
@@ -30,12 +30,7 @@
     def __init__(self):
         super().__init__()
         # Define current
-<<<<<<< HEAD
-        t = pybamm.t
-        current = pybamm.standard_parameters.dimensionless_current(t)
-=======
         current = pybamm.standard_parameters.current_with_time
->>>>>>> 1e550f56
         # Load reaction flux from submodels
         G = pybamm.interface.homogeneous_reaction(current)
         # Load diffusion model from submodels
