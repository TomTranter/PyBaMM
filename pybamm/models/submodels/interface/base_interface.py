--- conflicted
+++ resolved
@@ -35,18 +35,8 @@
             self.reaction_name = ""  # empty reaction name for the main reaction
         elif reaction == "lead-acid oxygen":
             self.reaction_name = "oxygen "
-        elif reaction == "SEI":
-<<<<<<< HEAD
-            self.reaction_name = "SEI "
-=======
-            self.reaction_name = " SEI"
-            self.Reaction_icd = "SEI interfacial current density"
-        elif reaction == "SEI on cracks":
-            self.reaction_name = " SEI on cracks"
-            self.Reaction_icd = "SEI on cracks interfacial current density"
->>>>>>> ea467c66
-        elif reaction == "lithium plating":
-            self.reaction_name = "lithium plating "
+        elif reaction in ["SEI", "SEI on cracks", "lithium plating"]:
+            self.reaction_name = reaction + " "
 
         self.reaction = reaction
 
