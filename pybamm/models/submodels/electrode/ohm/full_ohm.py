--- conflicted
+++ resolved
@@ -61,13 +61,8 @@
 
         # Variable summing all of the interfacial current densities
         sum_a_j = variables[
-<<<<<<< HEAD
-            f"Sum of area-weighted {self.domain.lower()} "
-            "electrode interfacial current densities"
-=======
             f"Sum of {self.domain.lower()} electrode volumetric "
             "interfacial current densities"
->>>>>>> a5e813e1
         ]
 
         self.algebraic[phi_s] = pybamm.div(i_s) + sum_a_j
