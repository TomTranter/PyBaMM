--- conflicted
+++ resolved
@@ -8,10 +8,6 @@
 from .newman_tobias import NewmanTobias
 from .basic_dfn import BasicDFN
 from .basic_spm import BasicSPM
-<<<<<<< HEAD
-from .basic_mpm import BasicMPM
-from .mpm import MPM
-=======
 from .basic_dfn_half_cell import BasicDFNHalfCell
 from .Yang2017 import Yang2017
->>>>>>> f7bb791e
+from .mpm import MPM