--- conflicted
+++ resolved
@@ -78,56 +78,6 @@
             )
 
     def set_particle_submodel(self):
-<<<<<<< HEAD
-
-        if self.options["particle"] == "Fickian diffusion":
-            self.submodels["negative particle"] = pybamm.particle.FickianManyParticles(
-                self.param, "Negative"
-            )
-            self.submodels["positive particle"] = pybamm.particle.FickianManyParticles(
-                self.param, "Positive"
-            )
-        elif self.options["particle"] == "negative composite":
-            self.submodels[
-                "negative particle"
-            ] = pybamm.particle_composite.FickianManyParticlesComposite(
-                self.param, "Negative"
-            )
-            self.submodels["positive particle"] = pybamm.particle.FickianManyParticles(
-                self.param, "Positive"
-            )
-        elif self.options["particle"] == "positive composite":
-            self.submodels[
-                "negative particle"
-            ] = pybamm.particle_composite.FickianManyParticles(self.param, "Negative")
-            self.submodels[
-                "positive particle"
-            ] = pybamm.particle.FickianManyParticlesComposite(self.param, "Positive")
-        elif self.options["particle"] == "both composite":
-            self.submodels[
-                "negative particle"
-            ] = pybamm.particle_composite.FickianManyParticlesComposite(
-                self.param, "Negative"
-            )
-            self.submodels[
-                "positive particle"
-            ] = pybamm.particle.FickianManyParticlesComposite(self.param, "Positive")
-        elif self.options["particle"] in [
-            "uniform profile",
-            "quadratic profile",
-            "quartic profile",
-        ]:
-            self.submodels[
-                "negative particle"
-            ] = pybamm.particle.PolynomialManyParticles(
-                self.param, "Negative", self.options["particle"]
-            )
-            self.submodels[
-                "positive particle"
-            ] = pybamm.particle.PolynomialManyParticles(
-                self.param, "Positive", self.options["particle"]
-            )
-=======
         for domain in ["Negative", "Positive"]:
             particle = getattr(self.options, domain.lower())["particle"]
             if self.options["particle size"] == "single":
@@ -163,7 +113,6 @@
                         self.param,
                         domain,
                     )
->>>>>>> 24161dfd
 
     def set_solid_submodel(self):
 
