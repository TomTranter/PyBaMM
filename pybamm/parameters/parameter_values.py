--- conflicted
+++ resolved
@@ -194,13 +194,6 @@
                     )
                 )
             # Create path to component and load values
-<<<<<<< HEAD
-            prefactor = ""
-            if component_group == "negative secondary particle":
-                component_group = "negative electrode"
-                prefactor = "Secondary: "
-=======
->>>>>>> ad617f59
             component_path = os.path.join(
                 base_chemistry, component_group.replace(" ", "_") + "s", component
             )
@@ -211,17 +204,7 @@
 
             component_params = {}
             for k, v in component_params_tmp.items():
-<<<<<<< HEAD
-                # If a parameter is already present as a secondary parameter, we
-                # distinguish it by adding "Primary:" to the given name
-                if "Secondary: " + k in self._dict_items:
-                    component_params["Primary: " + k] = v
-                else:
-                    # Add prefactor to distinguish e.g. secondary particles
-                    component_params[prefactor + k] = v
-=======
                 component_params[k] = v
->>>>>>> ad617f59
 
             # Update parameters, making sure to check any conflicts
             self.update(
