#
# Standard parameters for lithium-ion battery models
#
import pybamm
from .base_parameters import BaseParameters, NullParameters


class LithiumIonParameters(BaseParameters):
    """
    Standard parameters for lithium-ion battery models

    Layout:
        1. Dimensional Parameters
        2. Dimensional Functions
        3. Scalings
        4. Dimensionless Parameters
        5. Dimensionless Functions
        6. Input Current

    Parameters
    ----------

    options : dict, optional
        A dictionary of options to be passed to the parameters. The options that
        can be set are listed below.

            * "particle shape" : str, optional
                Sets the model shape of the electrode particles. This is used to
                calculate the surface area to volume ratio. Can be "spherical"
                (default). TODO: implement "cylindrical" and "platelet".
            * "working electrode": str
                Which electrode(s) intercalates and which is counter. If "both"
                (default), the model is a standard battery. Otherwise can be "negative"
                or "positive" to indicate a half-cell model.

    """

    def __init__(self, options=None):
        self.options = options
        # Save whether the submodel is a half-cell submodel
        self.half_cell = self.options["working electrode"] != "both"

        # Get geometric, electrical and thermal parameters
        self.geo = pybamm.GeometricParameters(options)
        self.elec = pybamm.electrical_parameters
        self.therm = pybamm.thermal_parameters

        # Initialize domain parameters
        self.n = DomainLithiumIonParameters("Negative", self)
        self.s = DomainLithiumIonParameters("Separator", self)
        self.p = DomainLithiumIonParameters("Positive", self)
        self.domain_params = [self.n, self.s, self.p]

        # Set parameters and scales
        self._set_dimensional_parameters()
        self._set_scales()
        self._set_dimensionless_parameters()

        # Set input current
        self._set_input_current()

    def _set_dimensional_parameters(self):
        """Defines the dimensional parameters"""
        # Physical constants
        self.R = pybamm.constants.R
        self.F = pybamm.constants.F
        self.k_b = pybamm.constants.k_b
        self.q_e = pybamm.constants.q_e

        self.T_ref = self.therm.T_ref
        self.T_init_dim = self.therm.T_init_dim
        self.T_init = self.therm.T_init

        # Macroscale geometry
        self.L_x = self.geo.L_x
        self.L = self.geo.L
        self.L_y = self.geo.L_y
        self.L_z = self.geo.L_z
        self.r_inner_dimensional = self.geo.r_inner_dimensional
        self.r_outer_dimensional = self.geo.r_outer_dimensional
        self.A_cc = self.geo.A_cc
        self.A_cooling = self.geo.A_cooling
        self.V_cell = self.geo.V_cell

        # Electrical
        self.I_typ = self.elec.I_typ
        self.Q = self.elec.Q
        self.C_rate = self.elec.C_rate
        self.n_electrodes_parallel = self.elec.n_electrodes_parallel
        self.n_cells = self.elec.n_cells
        self.i_typ = self.elec.i_typ
        self.voltage_low_cut_dimensional = self.elec.voltage_low_cut_dimensional
        self.voltage_high_cut_dimensional = self.elec.voltage_high_cut_dimensional

        # Domain parameters
        for domain in self.domain_params:
            domain._set_dimensional_parameters()

        # Electrolyte properties
        self.c_e_typ = pybamm.Parameter("Typical electrolyte concentration [mol.m-3]")

        if self.half_cell:
            self.epsilon_init = pybamm.concatenation(
                self.s.epsilon_init, self.p.epsilon_init
            )
        else:
            self.epsilon_init = pybamm.concatenation(
                self.n.epsilon_init, self.s.epsilon_init, self.p.epsilon_init
            )

        # SEI parameters
        self.V_bar_inner_dimensional = pybamm.Parameter(
            "Inner SEI partial molar volume [m3.mol-1]"
        )
        self.V_bar_outer_dimensional = pybamm.Parameter(
            "Outer SEI partial molar volume [m3.mol-1]"
        )

        self.m_sei_dimensional = pybamm.Parameter(
            "SEI reaction exchange current density [A.m-2]"
        )

        self.R_sei_dimensional = pybamm.Parameter("SEI resistivity [Ohm.m]")
        self.D_sol_dimensional = pybamm.Parameter(
            "Outer SEI solvent diffusivity [m2.s-1]"
        )
        self.c_sol_dimensional = pybamm.Parameter(
            "Bulk solvent concentration [mol.m-3]"
        )
        self.U_inner_dimensional = pybamm.Parameter(
            "Inner SEI open-circuit potential [V]"
        )
        self.U_outer_dimensional = pybamm.Parameter(
            "Outer SEI open-circuit potential [V]"
        )
        self.kappa_inner_dimensional = pybamm.Parameter(
            "Inner SEI electron conductivity [S.m-1]"
        )
        self.D_li_dimensional = pybamm.Parameter(
            "Inner SEI lithium interstitial diffusivity [m2.s-1]"
        )
        self.c_li_0_dimensional = pybamm.Parameter(
            "Lithium interstitial reference concentration [mol.m-3]"
        )
        self.L_inner_0_dim = pybamm.Parameter("Initial inner SEI thickness [m]")
        self.L_outer_0_dim = pybamm.Parameter("Initial outer SEI thickness [m]")
        self.L_sei_0_dim = self.L_inner_0_dim + self.L_outer_0_dim
        self.E_sei_dimensional = pybamm.Parameter(
            "SEI growth activation energy [J.mol-1]"
        )

        # EC reaction
        self.c_ec_0_dim = pybamm.Parameter(
            "EC initial concentration in electrolyte [mol.m-3]"
        )
        self.D_ec_dim = pybamm.Parameter("EC diffusivity [m2.s-1]")
        self.k_sei_dim = pybamm.Parameter("SEI kinetic rate constant [m.s-1]")
        self.U_sei_dim = pybamm.Parameter("SEI open-circuit potential [V]")

        # Lithium plating parameters
        self.V_bar_plated_Li = pybamm.Parameter(
            "Lithium metal partial molar volume [m3.mol-1]"
        )
        self.c_Li_typ = pybamm.Parameter(
            "Typical plated lithium concentration [mol.m-3]"
        )
        self.c_plated_Li_0_dim = pybamm.Parameter(
            "Initial plated lithium concentration [mol.m-3]"
        )

        # Initial conditions
        # Note: the initial concentration in the electrodes can be set as a function
        # of through-cell position, so is defined later as a function
        self.c_e_init_dimensional = pybamm.Parameter(
            "Initial concentration in electrolyte [mol.m-3]"
        )

        self.alpha_T_cell_dim = pybamm.Parameter(
            "Cell thermal expansion coefficient [m.K-1]"
        )

        # Total lithium
        # Electrolyte
        c_e_av_init = pybamm.xyz_average(self.epsilon_init) * self.c_e_typ
        self.n_Li_e_init = c_e_av_init * self.L_x * self.A_cc

        self.n_Li_particles_init = self.n.n_Li_init + self.p.n_Li_init
        self.n_Li_init = self.n_Li_particles_init + self.n_Li_e_init

        # Reference OCP based on initial concentration
        self.ocv_ref = self.p.prim.U_ref - self.n.prim.U_ref
        self.ocv_init_dim = self.p.prim.U_init_dim - self.n.prim.U_init_dim

    def D_e_dimensional(self, c_e, T):
        """Dimensional diffusivity in electrolyte"""
        inputs = {"Electrolyte concentration [mol.m-3]": c_e, "Temperature [K]": T}
        return pybamm.FunctionParameter("Electrolyte diffusivity [m2.s-1]", inputs)

    def kappa_e_dimensional(self, c_e, T):
        """Dimensional electrolyte conductivity"""
        inputs = {"Electrolyte concentration [mol.m-3]": c_e, "Temperature [K]": T}
        return pybamm.FunctionParameter("Electrolyte conductivity [S.m-1]", inputs)

    def j0_stripping_dimensional(self, c_e, c_Li, T):
        """Dimensional exchange-current density for stripping [A.m-2]"""
        inputs = {
            "Electrolyte concentration [mol.m-3]": c_e,
            "Plated lithium concentration [mol.m-3]": c_Li,
            "Temperature [K]": T,
        }
        return pybamm.FunctionParameter(
            "Exchange-current density for stripping [A.m-2]", inputs
        )

    def j0_plating_dimensional(self, c_e, c_Li, T):
        """Dimensional exchange-current density for plating [A.m-2]"""
        inputs = {
            "Electrolyte concentration [mol.m-3]": c_e,
            "Plated lithium concentration [mol.m-3]": c_Li,
            "Temperature [K]": T,
        }
        return pybamm.FunctionParameter(
            "Exchange-current density for plating [A.m-2]", inputs
        )

    def dead_lithium_decay_rate_dimensional(self, L_sei):
        """Dimensional dead lithium decay rate [s-1]"""
        inputs = {"Total SEI thickness [m]": L_sei}
        return pybamm.FunctionParameter("Dead lithium decay rate [s-1]", inputs)

    def _set_scales(self):
        """Define the scales used in the non-dimensionalisation scheme"""
        # Concentration
        self.electrolyte_concentration_scale = self.c_e_typ

        # Electrical
        # Both potential scales are the same but they have different units
        self.potential_scale = self.R * self.T_ref / self.F  # volts
        self.potential_scale_eV = self.k_b / self.q_e * self.T_ref  # eV
        self.current_scale = self.i_typ
        self.current_scale.print_name = "I_typ"

        # Thermal
        self.Delta_T = self.therm.Delta_T

        # Velocity scale
        self.velocity_scale = pybamm.Scalar(1)

        # Discharge timescale
        if self.options["working electrode"] == "positive":
            self.c_max = self.p.prim.c_max
        else:
            self.c_max = self.n.prim.c_max
        self.tau_discharge = self.F * self.c_max * self.L_x / self.i_typ

        # Electrolyte diffusion timescale
        self.D_e_typ = self.D_e_dimensional(self.c_e_typ, self.T_ref)
        self.tau_diffusion_e = self.L_x ** 2 / self.D_e_typ

        # Thermal diffusion timescale
        self.tau_th_yz = self.therm.tau_th_yz

        # Choose discharge timescale
        if self.options["timescale"] == "default":
            self.timescale = self.tau_discharge
        else:
            self.timescale = pybamm.Scalar(self.options["timescale"])

        for domain in self.domain_params:
            domain._set_scales()

    def _set_dimensionless_parameters(self):
        """Defines the dimensionless parameters"""
        # Timescale ratios
        self.C_e = self.tau_diffusion_e / self.timescale
        self.C_th = self.tau_th_yz / self.timescale

        # Concentration ratios
        self.gamma_e = (self.tau_discharge / self.timescale) * self.c_e_typ / self.c_max

        # Macroscale Geometry
        self.l_x = self.geo.l_x
        self.l_y = self.geo.l_y
        self.l_z = self.geo.l_z
        self.r_inner = self.geo.r_inner
        self.r_outer = self.geo.r_outer
        self.a_cc = self.geo.a_cc
        self.a_cooling = self.geo.a_cooling
        self.v_cell = self.geo.v_cell
        self.l = self.geo.l
        self.delta = self.geo.delta

        for domain in self.domain_params:
            domain._set_dimensionless_parameters()

        # Electrolyte Properties
        self.beta_surf = pybamm.Scalar(0)

        # Electrical
        self.voltage_low_cut = (
            self.voltage_low_cut_dimensional - self.ocv_ref
        ) / self.potential_scale
        self.voltage_high_cut = (
            self.voltage_high_cut_dimensional - self.ocv_ref
        ) / self.potential_scale

        # Thermal
        self.Theta = self.therm.Theta
        self.T_amb_dim = self.therm.T_amb_dim
        self.T_amb = self.therm.T_amb

        self.h_edge = self.therm.h_edge
        self.h_total = self.therm.h_total
        self.rho = self.therm.rho

        self.B = (
            self.i_typ
            * self.R
            * self.T_ref
            * self.tau_th_yz
            / (self.therm.rho_eff_dim_ref * self.F * self.Delta_T * self.L_x)
        )

        # SEI parameters
<<<<<<< HEAD
        self.C_sei_reaction = (
            self.n.prim.j_scale / self.m_sei_dimensional
        ) * pybamm.exp(-(self.F * self.n.prim.U_ref / (2 * self.R * self.T_ref)))
=======
        self.alpha_sei = pybamm.Parameter("Inner SEI reaction proportion")  # was 0.5

        self.E_over_RT_sei = self.E_sei_dimensional / self.R / self.T_ref

        self.C_sei_reaction = (self.n.j_scale / self.m_sei_dimensional) * pybamm.exp(
            -(self.F * self.n.U_ref / (2 * self.R * self.T_ref))
        )
>>>>>>> ea467c66

        self.C_sei_solvent = (
            self.n.prim.j_scale
            * self.L_sei_0_dim
            / (self.c_sol_dimensional * self.F * self.D_sol_dimensional)
        )

        self.C_sei_electron = (
            self.n.prim.j_scale
            * self.F
            * self.L_sei_0_dim
            / (self.kappa_inner_dimensional * self.R * self.T_ref)
        )

        self.C_sei_inter = (
            self.n.prim.j_scale
            * self.L_sei_0_dim
            / (self.D_li_dimensional * self.c_li_0_dimensional * self.F)
        )

        self.U_inner_electron = self.F * self.U_inner_dimensional / self.R / self.T_ref

        self.R_sei = (
            self.F
            * self.n.prim.j_scale
            * self.R_sei_dimensional
            * self.L_sei_0_dim
            / self.R
            / self.T_ref
        )

        self.v_bar = self.V_bar_outer_dimensional / self.V_bar_inner_dimensional
        self.c_sei_scale = (
            self.L_sei_0_dim * self.n.prim.a_typ / self.V_bar_inner_dimensional
        )
        self.c_sei_outer_scale = (
            self.L_sei_0_dim * self.n.prim.a_typ / self.V_bar_outer_dimensional
        )

        self.L_inner_0 = self.L_inner_0_dim / self.L_sei_0_dim
        self.L_outer_0 = self.L_outer_0_dim / self.L_sei_0_dim

        # ratio of SEI reaction scale to intercalation reaction
        self.Gamma_SEI = (
            self.V_bar_inner_dimensional * self.n.prim.j_scale * self.timescale
        ) / (self.F * self.L_sei_0_dim)

        # EC reaction
        self.C_ec = (
            self.L_sei_0_dim
            * self.n.prim.j_scale
            / (self.F * self.c_ec_0_dim * self.D_ec_dim)
        )
        self.C_sei_ec = (
            self.F
            * self.k_sei_dim
            * self.c_ec_0_dim
            / self.n.prim.j_scale
            * (
                pybamm.exp(
                    -(
                        self.F
                        * (self.n.prim.U_ref - self.U_sei_dim)
                        / (2 * self.R * self.T_ref)
                    )
                )
            )
        )
        self.beta_sei = self.n.prim.a_typ * self.L_sei_0_dim * self.Gamma_SEI
        self.c_sei_init = self.c_ec_0_dim / self.c_sei_outer_scale

        # lithium plating parameters
        self.c_plated_Li_0 = self.c_plated_Li_0_dim / self.c_Li_typ

        self.alpha_plating = pybamm.Parameter("Lithium plating transfer coefficient")
        self.alpha_stripping = 1 - self.alpha_plating

        # ratio of lithium plating reaction scaled to intercalation reaction
        self.Gamma_plating = (
            self.n.prim.a_typ * self.n.prim.j_scale * self.timescale
        ) / (self.F * self.c_Li_typ)

        self.beta_plating = self.Gamma_plating * self.V_bar_plated_Li * self.c_Li_typ

        # Initial conditions
        self.c_e_init = self.c_e_init_dimensional / self.c_e_typ
        self.ocv_init = (self.ocv_init_dim - self.ocv_ref) / self.potential_scale

        # Dimensionless mechanical parameters
        self.t0_cr = 3600 / (self.C_rate * self.timescale)

    def chi(self, c_e, T):
        """
        Thermodynamic factor:
            (1-2*t_plus) is for Nernst-Planck,
            2*(1-t_plus) for Stefan-Maxwell,
        see Bizeray et al (2016) "Resolving a discrepancy ...".
        """
        return (2 * (1 - self.t_plus(c_e, T))) * (self.one_plus_dlnf_dlnc(c_e, T))

    def t_plus(self, c_e, T):
        """Cation transference number (dimensionless)"""
        inputs = {
            "Electrolyte concentration [mol.m-3]": c_e * self.c_e_typ,
            "Temperature [K]": self.Delta_T * T + self.T_ref,
        }
        return pybamm.FunctionParameter("Cation transference number", inputs)

    def one_plus_dlnf_dlnc(self, c_e, T):
        """Thermodynamic factor (dimensionless)"""
        inputs = {
            "Electrolyte concentration [mol.m-3]": c_e * self.c_e_typ,
            "Temperature [K]": self.Delta_T * T + self.T_ref,
        }
        return pybamm.FunctionParameter("1 + dlnf/dlnc", inputs)

    def D_e(self, c_e, T):
        """Dimensionless electrolyte diffusivity"""
        c_e_dimensional = c_e * self.c_e_typ
        T_dim = self.Delta_T * T + self.T_ref
        return self.D_e_dimensional(c_e_dimensional, T_dim) / self.D_e_typ

    def kappa_e(self, c_e, T):
        """Dimensionless electrolyte conductivity"""
        c_e_dimensional = c_e * self.c_e_typ
        kappa_scale = self.F ** 2 * self.D_e_typ * self.c_e_typ / (self.R * self.T_ref)
        T_dim = self.Delta_T * T + self.T_ref
        return self.kappa_e_dimensional(c_e_dimensional, T_dim) / kappa_scale

    def j0_stripping(self, c_e, c_Li, T):
        """Dimensionless exchange-current density for stripping"""
        c_e_dim = c_e * self.c_e_typ
        c_Li_dim = c_Li * self.c_Li_typ
        T_dim = self.Delta_T * T + self.T_ref

        return (
            self.j0_stripping_dimensional(c_e_dim, c_Li_dim, T_dim)
            / self.n.prim.j_scale
        )

    def j0_plating(self, c_e, c_Li, T):
        """Dimensionless reverse plating current"""
        c_e_dim = c_e * self.c_e_typ
        c_Li_dim = c_Li * self.c_Li_typ
        T_dim = self.Delta_T * T + self.T_ref

        return (
            self.j0_plating_dimensional(c_e_dim, c_Li_dim, T_dim) / self.n.prim.j_scale
        )

    def dead_lithium_decay_rate(self, L_sei):
        """Dimensionless exchange-current density for stripping"""
        L_sei_dim = L_sei * self.L_sei_0_dim

        return self.dead_lithium_decay_rate_dimensional(L_sei_dim) * self.timescale

    def _set_input_current(self):
        """Set the input current"""

        self.dimensional_current_with_time = pybamm.FunctionParameter(
            "Current function [A]", {"Time [s]": pybamm.t * self.timescale}
        )
        self.dimensional_current_density_with_time = (
            self.dimensional_current_with_time
            / (self.n_electrodes_parallel * self.geo.A_cc)
        )
        self.current_with_time = (
            self.dimensional_current_with_time / self.I_typ * pybamm.sign(self.I_typ)
        )


class DomainLithiumIonParameters(BaseParameters):
    def __init__(self, domain, main_param):
        self.domain = domain
        self.main_param = main_param

        self.geo = getattr(main_param.geo, domain.lower()[0])
        self.therm = getattr(main_param.therm, domain.lower()[0])

        if domain != "Separator":
            self.prim = ParticleLithiumIonParameters("primary", self)
        else:
            self.prim = NullParameters()

        self.phases = [self.prim]

    def _set_dimensional_parameters(self):
        main = self.main_param
        Domain = self.domain
        domain = Domain.lower()

        if Domain == "Separator":
            x = pybamm.standard_spatial_vars.x_s * main.L_x
            self.epsilon_init = pybamm.FunctionParameter(
                "Separator porosity", {"Through-cell distance (x) [m]": x}
            )
            self.epsilon_inactive = 1 - self.epsilon_init
            self.b_e = self.geo.b_e
            self.L = self.geo.L
            return

        x = (
            pybamm.SpatialVariable(
                f"x_{domain[0]}",
                domain=[f"{domain} electrode"],
                auxiliary_domains={"secondary": "current collector"},
                coord_sys="cartesian",
            )
            * main.L_x
        )

        # Macroscale geometry
        self.L_cc = self.geo.L_cc
        self.L = self.geo.L

        for phase in self.phases:
            phase._set_dimensional_parameters()

        # Tab geometry (for pouch cells)
        self.L_tab = self.geo.L_tab
        self.Centre_y_tab = self.geo.Centre_y_tab
        self.Centre_z_tab = self.geo.Centre_z_tab
        self.A_tab = self.geo.A_tab

        # Particle properties
        self.sigma_cc_dimensional = pybamm.Parameter(
            f"{Domain} current collector conductivity [S.m-1]"
        )
        if not (main.half_cell and domain == "negative"):
            self.epsilon_init = pybamm.FunctionParameter(
                f"{Domain} electrode porosity", {"Through-cell distance (x) [m]": x}
            )
            epsilon_s_tot = sum(phase.epsilon_s for phase in self.phases)
            self.epsilon_inactive = 1 - self.epsilon_init - epsilon_s_tot

            self.cap_init = sum(phase.cap_init for phase in self.phases)

        self.n_Li_init = sum(phase.n_Li_init for phase in self.phases)

        # Tortuosity parameters
        self.b_e = self.geo.b_e
        self.b_s = self.geo.b_s

        self.C_dl_dimensional = pybamm.Parameter(
            f"{Domain} electrode double-layer capacity [F.m-2]"
        )

        # Mechanical parameters
        self.nu = pybamm.Parameter(f"{Domain} electrode Poisson's ratio")
        self.E = pybamm.Parameter(f"{Domain} electrode Young's modulus [Pa]")
        self.c_0_dim = pybamm.Parameter(
            f"{Domain} electrode reference concentration for free of deformation "
            "[mol.m-3]"
        )
        self.Omega = pybamm.Parameter(
            f"{Domain} electrode partial molar volume [m3.mol-1]"
        )
        self.l_cr_0 = pybamm.Parameter(f"{Domain} electrode initial crack length [m]")
        self.w_cr = pybamm.Parameter(f"{Domain} electrode initial crack width [m]")
        self.rho_cr_dim = pybamm.Parameter(
            f"{Domain} electrode number of cracks per unit area [m-2]"
        )
        self.b_cr = pybamm.Parameter(f"{Domain} electrode Paris' law constant b")
        self.m_cr = pybamm.Parameter(f"{Domain} electrode Paris' law constant m")
        self.Eac_cr = pybamm.Parameter(
            f"{Domain} electrode activation energy for cracking rate [kJ.mol-1]"
        )
        # intermediate variables  [K*m^3/mol]
        self.theta_dim = (
            (self.Omega / main.R) * 2 * self.Omega * self.E / 9 / (1 - self.nu)
        )

        # Loss of active material parameters
        self.m_LAM = pybamm.Parameter(
            f"{Domain} electrode LAM constant exponential term"
        )
        self.beta_LAM_dimensional = pybamm.Parameter(
            f"{Domain} electrode LAM constant proportional term [s-1]"
        )
        self.stress_critical_dim = pybamm.Parameter(
            f"{Domain} electrode critical stress [Pa]"
        )
        self.beta_LAM_sei_dimensional = pybamm.Parameter(
            f"{Domain} electrode reaction-driven LAM factor [m3.mol-1]"
        )

        # utilisation parameters
        self.u_init = pybamm.Parameter(
            f"Initial {domain} electrode interface utilisation"
        )
        self.beta_utilisation_dimensional = pybamm.Parameter(
            f"{Domain} electrode current-driven interface utilisation factor [m3.mol-1]"
        )

    def sigma_dimensional(self, T):
        """Dimensional electrical conductivity in electrode"""
        inputs = {"Temperature [K]": T}
        return pybamm.FunctionParameter(
            f"{self.domain} electrode conductivity [S.m-1]", inputs
        )

    def j0_stripping_dimensional(self, c_e, c_Li, T):
        """Dimensional exchange-current density for stripping [A.m-2]"""
        inputs = {
            "Electrolyte concentration [mol.m-3]": c_e,
            "Plated lithium concentration [mol.m-3]": c_Li,
            "Temperature [K]": T,
        }
        return pybamm.FunctionParameter(
            "Exchange-current density for stripping [A.m-2]", inputs
        )

    def j0_plating_dimensional(self, c_e, c_Li, T):
        """Dimensional exchange-current density for plating [A.m-2]"""
        inputs = {
            "Electrolyte concentration [mol.m-3]": c_e,
            "Plated lithium concentration [mol.m-3]": c_Li,
            "Temperature [K]": T,
        }
        return pybamm.FunctionParameter(
            "Exchange-current density for plating [A.m-2]", inputs
        )

    def _set_scales(self):
        """Define the scales used in the non-dimensionalisation scheme"""
        for phase in self.phases:
            phase._set_scales()

    def _set_dimensionless_parameters(self):
        for phase in self.phases:
            phase._set_dimensionless_parameters()

        main = self.main_param

        if self.domain == "Separator":
            self.l = self.geo.l
            self.rho = self.therm.rho
            self.lambda_ = self.therm.lambda_
            return

        # Macroscale Geometry
        self.l_cc = self.geo.l_cc
        self.l = self.geo.l

        # Thermal
        self.rho_cc = self.therm.rho_cc
        self.rho = self.therm.rho
        self.lambda_cc = self.therm.lambda_cc
        self.lambda_ = self.therm.lambda_
        self.h_tab = self.therm.h_tab
        self.h_cc = self.therm.h_cc

        # Tab geometry (for pouch cells)
        self.l_tab = self.geo.l_tab
        self.centre_y_tab = self.geo.centre_y_tab
        self.centre_z_tab = self.geo.centre_z_tab

        # Electrochemical Reactions
        self.C_dl = (
            self.C_dl_dimensional
            * main.potential_scale
            / self.prim.j_scale
            / main.timescale
        )
        # Electrode Properties
        self.sigma_cc = (
            self.sigma_cc_dimensional * main.potential_scale / main.i_typ / main.L_x
        )
        self.sigma_cc_prime = self.sigma_cc * main.delta ** 2
        self.sigma_cc_dbl_prime = self.sigma_cc_prime * main.delta

        # Electrolyte Properties
        self.beta_surf = pybamm.Scalar(0)

        # Dimensionless mechanical parameters
        self.rho_cr = self.rho_cr_dim * self.l_cr_0 * self.w_cr
        self.theta = self.theta_dim * self.prim.c_max / main.T_ref
        self.c_0 = self.c_0_dim / self.prim.c_max
        self.beta_LAM = self.beta_LAM_dimensional * main.timescale
        # normalised typical time for one cycle
        self.stress_critical = self.stress_critical_dim / self.E
        # Reaction-driven LAM parameters
        self.beta_LAM_sei = (
            self.beta_LAM_sei_dimensional
            * self.prim.a_typ
            * self.prim.j_scale
            * main.timescale
        ) / main.F
        # Utilisation factors
        self.beta_utilisation = (
            self.beta_utilisation_dimensional
            * self.prim.a_typ
            * self.prim.j_scale
            * main.timescale
        ) / main.F

    def sigma(self, T):
        """Dimensionless electrode electrical conductivity"""
        main = self.main_param
        T_dim = self.main_param.Delta_T * T + self.main_param.T_ref
        return (
            self.sigma_dimensional(T_dim) * main.potential_scale / main.i_typ / main.L_x
        )

    def sigma_prime(self, T):
        """Rescaled dimensionless electrode electrical conductivity"""
        return self.sigma(T) * self.main_param.delta

    def k_cr(self, T):
        """
        Dimensionless cracking rate for the electrode;
        """
        T_dim = self.main_param.Delta_T * T + self.main_param.T_ref
        delta_k_cr = self.E ** self.m_cr * self.l_cr_0 ** (self.m_cr / 2 - 1)
        return (
            pybamm.FunctionParameter(
                f"{self.domain} electrode cracking rate", {"Temperature [K]": T_dim}
            )
            * delta_k_cr
        )


class ParticleLithiumIonParameters(BaseParameters):
    def __init__(self, phase, domain_param):
        self.domain_param = domain_param
        self.domain = domain_param.domain
        self.main_param = domain_param.main_param
        self.phase = phase
        self.set_phase_name()
        self.geo = domain_param.geo.prim

    def _set_dimensional_parameters(self):
        main = self.main_param
        Domain = self.domain
        domain = Domain.lower()
        phase_name = self.phase_name
        pref = self.phase_prefactor

        x = (
            pybamm.SpatialVariable(
                f"x_{domain[0]}",
                domain=[f"{domain} electrode"],
                auxiliary_domains={"secondary": "current collector"},
                coord_sys="cartesian",
            )
            * main.L_x
        )
        r = (
            pybamm.SpatialVariable(
                f"r_{domain[0]}",
                domain=[f"{domain} {self.phase_name}particle"],
                auxiliary_domains={
                    "secondary": f"{domain} electrode",
                    "tertiary": "current collector",
                },
                coord_sys="spherical polar",
            )
            * self.geo.R_typ
        )

        # Macroscale geometry
        # Note: the surface area to volume ratio is defined later with the function
        # parameters. The particle size as a function of through-cell position is
        # already defined in geometric_parameters.py
        self.R_dimensional = self.geo.R_dimensional

        # Particle properties
        self.c_max = pybamm.Parameter(
            f"{pref}Maximum concentration in {domain} electrode [mol.m-3]"
        )

        # Particle-size distribution parameters
        self.R_min_dim = self.geo.R_min_dim
        self.R_max_dim = self.geo.R_max_dim
        self.sd_a_dim = self.geo.sd_a_dim
        self.f_a_dist_dimensional = self.geo.f_a_dist_dimensional

        # Electrochemical reactions
        self.ne = pybamm.Parameter(f"{pref}{Domain} electrode electrons in reaction")

        # Intercalation kinetics
        self.mhc_lambda_dimensional = pybamm.Parameter(
            f"{pref}{Domain} electrode reorganization energy [eV]"
        )
        self.alpha_bv = pybamm.Parameter(
            f"{pref}{Domain} electrode Butler-Volmer transfer coefficient"
        )

        if self.main_param.half_cell and self.domain == "Negative":
            self.n_Li_init = pybamm.Scalar(0)
            self.U_ref = pybamm.Scalar(0)
            self.U_init_dim = pybamm.Scalar(0)
        else:
            self.epsilon_s = pybamm.FunctionParameter(
                f"{pref}{Domain} electrode active material volume fraction",
                {"Through-cell distance (x) [m]": x},
            )
            self.c_init = (
                pybamm.FunctionParameter(
                    f"{pref}Initial concentration in {domain} electrode [mol.m-3]",
                    {
                        "Radial distance (r) [m]": r,
                        "Through-cell distance (x) [m]": pybamm.PrimaryBroadcast(
                            x, f"{domain} {phase_name}particle"
                        ),
                    },
                )
                / self.c_max
            )
            c_init_av = pybamm.xyz_average(pybamm.r_average(self.c_init))
            eps_c_init_av = pybamm.xyz_average(
                self.epsilon_s * pybamm.r_average(self.c_init)
            )
            self.n_Li_init = (
                eps_c_init_av * self.c_max * self.domain_param.L * main.A_cc
            )

            eps_s_av = pybamm.xyz_average(self.epsilon_s)
            self.elec_loading = (
                eps_s_av * self.domain_param.L * self.c_max * main.F / 3600
            )
            self.cap_init = self.elec_loading * main.A_cc

            self.U_ref = self.U_dimensional(c_init_av, main.T_ref)
            self.U_init_dim = self.U_dimensional(c_init_av, main.T_init_dim)

    def D_dimensional(self, sto, T):
        """Dimensional diffusivity in particle. Note this is defined as a
        function of stochiometry"""
        inputs = {
            f"{self.phase_prefactor}{self.domain} particle stoichiometry": sto,
            "Temperature [K]": T,
        }
        return pybamm.FunctionParameter(
            f"{self.phase_prefactor}{self.domain} electrode diffusivity [m2.s-1]",
            inputs,
        )

    def j0_dimensional(self, c_e, c_s_surf, T):
        """Dimensional exchange-current density [A.m-2]"""
        inputs = {
            "Electrolyte concentration [mol.m-3]": c_e,
            f"{self.domain} particle surface concentration [mol.m-3]": c_s_surf,
            f"{self.phase_prefactor}Maximum {self.domain.lower()} particle "
            "surface concentration [mol.m-3]": self.c_max,
            "Temperature [K]": T,
        }
        return pybamm.FunctionParameter(
            f"{self.phase_prefactor}{self.domain} electrode "
            "exchange-current density [A.m-2]",
            inputs,
        )

    def U_dimensional(self, sto, T, lithiation=None):
        """Dimensional open-circuit potential [V]"""
        # bound stoichiometry between tol and 1-tol. Adding 1/sto + 1/(sto-1) later
        # will ensure that ocp goes to +- infinity if sto goes into that region
        # anyway
        tol = 1e-10
        sto = pybamm.maximum(pybamm.minimum(sto, 1 - tol), tol)
        if lithiation is None:
            lithiation = ""
        else:
            lithiation = lithiation + " "
        inputs = {f"{self.phase_prefactor}{self.domain} particle stoichiometry": sto}
        u_ref = pybamm.FunctionParameter(
            f"{self.phase_prefactor}{self.domain} electrode {lithiation}OCP [V]", inputs
        )
        # add a term to ensure that the OCP goes to infinity at 0 and -infinity at 1
        # this will not affect the OCP for most values of sto
        # see #1435
        u_ref = u_ref + 1e-6 * (1 / sto + 1 / (sto - 1))
        dudt_dim_func = self.dUdT_dimensional(sto)
        d = self.domain.lower()[0]
        dudt_dim_func.print_name = r"\frac{dU_{" + d + r"}}{dT}"
        return u_ref + (T - self.main_param.T_ref) * dudt_dim_func

    def dUdT_dimensional(self, sto):
        """
        Dimensional entropic change of the open-circuit potential [V.K-1]
        """
        inputs = {
            f"{self.domain} particle stoichiometry": sto,
            f"{self.phase_prefactor}Maximum {self.domain.lower()} particle "
            "surface concentration [mol.m-3]": self.c_max,
        }
        return pybamm.FunctionParameter(
            f"{self.phase_prefactor}{self.domain} electrode "
            "OCP entropic change [V.K-1]",
            inputs,
        )

    def _set_scales(self):
        """Define the scales used in the non-dimensionalisation scheme"""
        main = self.main_param
        # Microscale
        self.R_typ = self.geo.R_typ

        if main.half_cell and self.domain == "Negative":
            self.a_typ = pybamm.Scalar(1)
        elif main.options["particle shape"] == "spherical":
            self.a_typ = 3 * pybamm.xyz_average(self.epsilon_s) / self.R_typ

        # Concentration
        self.particle_concentration_scale = self.c_max

        # Scale for interfacial current density in A/m2
        if main.half_cell and self.domain == "Negative":
            # metal electrode (boundary condition between negative and separator)
            self.j_scale = main.i_typ
        else:
            # porous electrode
            self.j_scale = main.i_typ / (self.a_typ * main.L_x)

        # Reference exchange-current density
        self.j0_ref_dimensional = (
            self.j0_dimensional(main.c_e_typ, self.c_max / 2, main.T_ref) * 2
        )

        # Reaction timescales
        self.tau_r = main.F * self.c_max / (self.j0_ref_dimensional * self.a_typ)
        # Particle diffusion timescales
        self.D_typ_dim = self.D_dimensional(pybamm.Scalar(1), main.T_ref)
        self.tau_diffusion = self.R_typ ** 2 / self.D_typ_dim

    def _set_dimensionless_parameters(self):
        main = self.main_param

        # Timescale ratios
        self.C_diff = self.tau_diffusion / main.timescale
        self.C_r = self.tau_r / main.timescale

        # Microscale geometry
        self.R = self.geo.R
        self.a_R = self.a_typ * self.R_typ

        # Particle-size distribution geometry
        self.R_min = self.geo.R_min
        self.R_max = self.geo.R_max
        self.sd_a = self.geo.sd_a
        self.f_a_dist = self.geo.f_a_dist

        # Concentration ratios
        # In most cases gamma_n will be equal to 1
        self.gamma = (main.tau_discharge / main.timescale) * self.c_max / main.c_max

        # Electrolyte Properties
        self.beta_surf = pybamm.Scalar(0)

        # Intercalation kinetics
        self.mhc_lambda = self.mhc_lambda_dimensional / main.potential_scale_eV

        # Initial conditions
        if main.half_cell and self.domain == "Negative":
            self.U_init = pybamm.Scalar(0)
        else:
            self.U_init = (self.U_init_dim - self.U_ref) / main.potential_scale

    def D(self, c_s, T):
        """Dimensionless particle diffusivity"""
        sto = c_s
        T_dim = self.main_param.Delta_T * T + self.main_param.T_ref
        return self.D_dimensional(sto, T_dim) / self.D_typ_dim

    def j0(self, c_e, c_s_surf, T):
        """Dimensionless exchange-current density"""
        c_e_dim = c_e * self.main_param.c_e_typ
        c_s_surf_dim = c_s_surf * self.c_max
        T_dim = self.main_param.Delta_T * T + self.main_param.T_ref

        return (
            self.j0_dimensional(c_e_dim, c_s_surf_dim, T_dim) / self.j0_ref_dimensional
        )

    def U(self, c_s, T, lithiation=None):
        """Dimensionless open-circuit potential in the electrode"""
        main = self.main_param
        sto = c_s
        T_dim = self.main_param.Delta_T * T + self.main_param.T_ref
        return (
            self.U_dimensional(sto, T_dim, lithiation) - self.U_ref
        ) / main.potential_scale

    def dUdT(self, c_s):
        """Dimensionless entropic change in open-circuit potential"""
        main = self.main_param
        sto = c_s
        return self.dUdT_dimensional(sto) * main.Delta_T / main.potential_scale

    def t_change(self, sto):
        """
        Dimensionless volume change for the electrode;
        sto should be R-averaged
        """
        return pybamm.FunctionParameter(
            f"{self.domain} electrode volume change",
            {
                "Particle stoichiometry": sto,
                f"{self.phase_prefactor}Maximum {self.domain.lower()} particle "
                "surface concentration [mol.m-3]": self.c_max,
            },
        )<|MERGE_RESOLUTION|>--- conflicted
+++ resolved
@@ -322,19 +322,13 @@
         )
 
         # SEI parameters
-<<<<<<< HEAD
+        self.alpha_sei = pybamm.Parameter("Inner SEI reaction proportion")  # was 0.5
+
+        self.E_over_RT_sei = self.E_sei_dimensional / self.R / self.T_ref
+
         self.C_sei_reaction = (
             self.n.prim.j_scale / self.m_sei_dimensional
         ) * pybamm.exp(-(self.F * self.n.prim.U_ref / (2 * self.R * self.T_ref)))
-=======
-        self.alpha_sei = pybamm.Parameter("Inner SEI reaction proportion")  # was 0.5
-
-        self.E_over_RT_sei = self.E_sei_dimensional / self.R / self.T_ref
-
-        self.C_sei_reaction = (self.n.j_scale / self.m_sei_dimensional) * pybamm.exp(
-            -(self.F * self.n.U_ref / (2 * self.R * self.T_ref))
-        )
->>>>>>> ea467c66
 
         self.C_sei_solvent = (
             self.n.prim.j_scale
