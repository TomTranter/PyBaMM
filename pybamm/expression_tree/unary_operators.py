#
# Unary operator classes and methods
#
from __future__ import absolute_import, division
from __future__ import print_function, unicode_literals
import pybamm
import numpy as np


class UnaryOperator(pybamm.Symbol):
    """A node in the expression tree representing a unary operator
    (e.g. '-', grad, div)

    Derived classes will specify the particular operator

    **Extends:** :class:`Symbol`

    Parameters
    ----------
    name : str
        name of the node
    child : :class:`Symbol`
        child node

    """

    def __init__(self, name, child):
        super().__init__(name, children=[child], domain=child.domain)

    def __str__(self):
        """ See :meth:`pybamm.Symbol.__str__()`. """
        return "{}({!s})".format(self.name, self.children[0])


class Negate(UnaryOperator):
    """A node in the expression tree representing a `-` negation operator

    **Extends:** :class:`UnaryOperator`
    """

    def __init__(self, child):
        """ See :meth:`pybamm.UnaryOperator.__init__()`. """
        super().__init__("-", child)

    def evaluate(self, t=None, y=None):
        """ See :meth:`pybamm.Symbol.evaluate()`. """
        return -self.children[0].evaluate(t, y)

    def __str__(self):
        """ See :meth:`pybamm.Symbol.__str__()`. """
        return "{}{!s}".format(self.name, self.children[0])


class AbsoluteValue(UnaryOperator):
    """A node in the expression tree representing an `abs` operator

    **Extends:** :class:`UnaryOperator`
    """

    def __init__(self, child):
        """ See :meth:`pybamm.UnaryOperator.__init__()`. """
        super().__init__("abs", child)

    def evaluate(self, t=None, y=None):
        """ See :meth:`pybamm.Symbol.evaluate()`. """
        return np.abs(self.children[0].evaluate(t, y))


class Function(UnaryOperator):
    """A node in the expression tree representing an arbitrary function

    **Extends:** :class:`UnaryOperator`
    """

    def __init__(self, func, child):
        """ See :meth:`pybamm.UnaryOperator.__init__()`. """
        super().__init__("function ({})".format(func.__name__), child)
        self.func = func

    def evaluate(self, t=None, y=None):
        """ See :meth:`pybamm.Symbol.evaluate()`. """
        return self.func(self.children[0].evaluate(t, y))


class SpatialOperator(UnaryOperator):
    """A node in the expression tree representing a unary spatial operator
    (e.g. grad, div)

    Derived classes will specify the particular operator

    This type of node will be replaced by the :class:`Discretisation`
    class with a :class:`Matrix`

    **Extends:** :class:`UnaryOperator`

    Parameters
    ----------

    name : str
        name of the node
    child : :class:`Symbol`
        child node

    """

    def __init__(self, name, child):
        super().__init__(name, child)


class Gradient(SpatialOperator):
    """A node in the expression tree representing a grad operator

    **Extends:** :class:`SpatialOperator`
    """

    def __init__(self, child):
        super().__init__("grad", child)


class Divergence(SpatialOperator):
    """A node in the expression tree representing a div operator

    **Extends:** :class:`SpatialOperator`
    """

    def __init__(self, child):
        super().__init__("div", child)


<<<<<<< HEAD
class SurfaceValue(SpatialOperator):
    """A node in the expression tree which gets the surface value of a variable.
=======
class Integral(SpatialOperator):
    """A node in the expression tree representing an integral operator (definite or
    indefinite)

    .. math::
        \\text{definite}: \\quad I = \\int_{a}^{b}\\!f(u)\\,du,

        \\text{indefinite}: \\quad I(s) = \\int_{a}^{s}\\!f(u)\\,du,

    where :math:`a` and :math:`b` are the left-hand and right-hand boundaries of
    the domain respectively, and :math:`s\\in\\text{domain}`.
    Can be integration with respect to time or space.

    Parameters
    ----------
    function : :class:`pybamm.Symbol`
        The function to be integrated (will become self.children[0])
    integration_variable : :class:`pybamm.IndependentVariable`
        The variable over which to integrate
    definite : boolean, optional
        Whether the integral is definite or indefinite. If definite, the resulting
        integral has one dimension fewer than the integrand; if indefinite, the
        resulting integral has the same shape as the integrand. Default is definite.

    **Extends:** :class:`SpatialOperator`
    """

    def __init__(self, child, integration_variable, definite=True):
        if isinstance(integration_variable, pybamm.Space):
            # Check that child and integration_variable domains agree
            if child.domain != integration_variable.domain:
                raise pybamm.DomainError(
                    """child and integration_variable must have the same domain"""
                )
        elif not isinstance(integration_variable, pybamm.IndependentVariable):
            raise ValueError(
                """integration_variable must be of type pybamm.IndependentVariable,
                   not {}""".format(
                    type(integration_variable)
                )
            )
        name = "integral d{}".format(
            integration_variable.name, integration_variable.domain
        )
        if not definite:
            name = "indefinite " + name
        super().__init__(name, child)
        self._integration_variable = integration_variable
        self._definite = definite

    @property
    def integration_variable(self):
        return self._integration_variable

    @property
    def definite(self):
        return self._definite


class IndefiniteIntegral(Integral):
    """A node in the expression tree representing an indefinite integral operator.

    **Extends:** :class:`Integral`
    """

    def __init__(self, child, integration_variable):
        super().__init__(child, integration_variable, definite=False)


class Broadcast(SpatialOperator):
    """A node in the expression tree representing a broadcasting operator.
    Broadcasts a child (which *must* have empty domain) to a specified domain. After
    discretisation, this will evaluate to an array of the right shape for the specified
    domain.

    Parameters
    ----------
    child : :class:`Symbol`
        child node
    domain : iterable of string
        the domain to broadcast the child to
    name : string
        name of the node
>>>>>>> 075af7fa

    **Extends:** :class:`SpatialOperator`
    """

    def __init__(self, child):
        super().__init__("surf", child)

        # Domain of SurfaceValue must be ([]) so that expressions can be formed
        # of surface values of variables in different domains
        self.domain = []


#
# Methods to call Gradient and Divergence
#


def grad(expression):
    """convenience function for creating a :class:`Gradient`

    Parameters
    ----------

    expression : :class:`Symbol`
        the gradient will be performed on this sub-expression

    Returns
    -------

    :class:`Gradient`
        the gradient of ``expression``
    """

    return Gradient(expression)


def div(expression):
    """convenience function for creating a :class:`Divergence`

    Parameters
    ----------

    expression : :class:`Symbol`
        the divergence will be performed on this sub-expression

    Returns
    -------

    :class:`Divergence`
        the divergence of ``expression``
    """

    return Divergence(expression)


#
# Method to call SurfaceValue
#


def surf(variable):
    """convenience function for creating a :class:`SurfaceValue`

    Parameters
    ----------

    variable : :class:`Symbol`
        the surface value of this variable will be returned

    Returns
    -------

    :class:`GetSurfaceValue`
        the surface value of ``variable``
    """

    return SurfaceValue(variable)<|MERGE_RESOLUTION|>--- conflicted
+++ resolved
@@ -127,10 +127,6 @@
         super().__init__("div", child)
 
 
-<<<<<<< HEAD
-class SurfaceValue(SpatialOperator):
-    """A node in the expression tree which gets the surface value of a variable.
-=======
 class Integral(SpatialOperator):
     """A node in the expression tree representing an integral operator (definite or
     indefinite)
@@ -200,21 +196,8 @@
         super().__init__(child, integration_variable, definite=False)
 
 
-class Broadcast(SpatialOperator):
-    """A node in the expression tree representing a broadcasting operator.
-    Broadcasts a child (which *must* have empty domain) to a specified domain. After
-    discretisation, this will evaluate to an array of the right shape for the specified
-    domain.
-
-    Parameters
-    ----------
-    child : :class:`Symbol`
-        child node
-    domain : iterable of string
-        the domain to broadcast the child to
-    name : string
-        name of the node
->>>>>>> 075af7fa
+class SurfaceValue(SpatialOperator):
+    """A node in the expression tree which gets the surface value of a variable.
 
     **Extends:** :class:`SpatialOperator`
     """
