--- conflicted
+++ resolved
@@ -38,27 +38,17 @@
 # plot
 plot = pybamm.QuickPlot(
     solution,
-<<<<<<< HEAD
-    output_variables=[
-        "Negative particle surface concentration [mol.m-3]",
-        "Electrolyte concentration [mol.m-3]",
-        "Positive particle surface concentration [mol.m-3]",
-=======
     [
         "Negative particle concentration [mol.m-3]",
         "Electrolyte concentration [mol.m-3]",
         "Positive particle concentration [mol.m-3]",
->>>>>>> 5fedf673
         "Current [A]",
         "Negative electrode potential [V]",
         "Electrolyte potential [V]",
         "Positive electrode potential [V]",
         "Terminal voltage [V]",
     ],
-<<<<<<< HEAD
-=======
     time_unit="seconds",
     spatial_unit="um",
->>>>>>> 5fedf673
 )
 plot.dynamic_plot()